--- conflicted
+++ resolved
@@ -363,8 +363,6 @@
     account
 }
 
-<<<<<<< HEAD
-=======
 // Sync view-only-account to most recent block
 pub fn manually_sync_view_only_account(
     ledger_db: &LedgerDB,
@@ -393,7 +391,6 @@
     account
 }
 
->>>>>>> 58ba31c4
 pub fn setup_grpc_peer_manager_and_network_state(
     logger: Logger,
 ) -> (
