--- conflicted
+++ resolved
@@ -83,11 +83,8 @@
         .manage(state)
 }
 
-<<<<<<< HEAD
-=======
 pub const BASE_TEST_BLOCK_HEIGHT: usize = 12;
 
->>>>>>> 58ba31c4
 pub fn create_test_setup(
     mut rng: &mut StdRng,
     logger: Logger,
@@ -102,11 +99,7 @@
     let known_recipients: Vec<PublicAddress> = Vec::new();
     let ledger_db = get_test_ledger(5, &known_recipients, BASE_TEST_BLOCK_HEIGHT, &mut rng);
     let (peer_manager, network_state) =
-<<<<<<< HEAD
-        setup_peer_manager_and_network_state(ledger_db.clone(), logger.clone());
-=======
         setup_peer_manager_and_network_state(ledger_db.clone(), logger.clone(), false);
->>>>>>> 58ba31c4
 
     let service = WalletService::new(
         wallet_db,
