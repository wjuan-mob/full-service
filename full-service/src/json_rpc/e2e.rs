// Copyright (c) 2020-2021 MobileCoin Inc.

//! End-to-end tests for the Full Service Wallet API.

#[cfg(test)]
mod e2e {
    use crate::{
        db::{
            account::AccountID,
            models::{TXO_STATUS_UNSPENT, TXO_TYPE_RECEIVED},
        },
        json_rpc,
        json_rpc::api_test_utils::{
            dispatch, dispatch_expect_error, dispatch_with_header,
<<<<<<< HEAD
            dispatch_with_header_expect_error, setup, setup_with_api_key,
=======
            dispatch_with_header_expect_error, setup, setup_with_api_key, BASE_TEST_BLOCK_HEIGHT,
>>>>>>> 58ba31c4
        },
        test_utils::{
            add_block_to_ledger_db, add_block_with_tx_proposal, manually_sync_account,
            manually_sync_view_only_account, MOB,
        },
        util::b58::{b58_decode_public_address, b58_encode_public_address},
    };
    use bip39::{Language, Mnemonic};
    use mc_account_keys::{AccountKey, PublicAddress, RootEntropy, RootIdentity};
    use mc_account_keys_slip10::Slip10Key;
    use mc_common::logger::{test_with_logger, Logger};
    use mc_crypto_keys::RistrettoPublic;
    use mc_crypto_rand::rand_core::RngCore;
    use mc_ledger_db::Ledger;
    use mc_transaction_core::{ring_signature::KeyImage, tokens::Mob, Token};
    use mc_util_from_random::FromRandom;
    use rand::{rngs::StdRng, SeedableRng};
    use rocket::http::{Header, Status};
    use std::convert::TryFrom;

    #[test_with_logger]
    fn test_e2e_account_crud(logger: Logger) {
        let mut rng: StdRng = SeedableRng::from_seed([20u8; 32]);
        let (client, _ledger_db, _db_ctx, _network_state) = setup(&mut rng, logger.clone());

        // Create Account
        let body = json!({
            "jsonrpc": "2.0",
            "id": 1,
            "method": "create_account",
            "params": {
                "name": "Alice Main Account",
            },
        });
        let res = dispatch(&client, body, &logger);
        assert_eq!(res.get("jsonrpc").unwrap(), "2.0");

        let result = res.get("result").unwrap();
        let account_obj = result.get("account").unwrap();
        assert!(account_obj.get("account_id").is_some());
        assert_eq!(account_obj.get("name").unwrap(), "Alice Main Account");
        assert!(account_obj.get("main_address").is_some());
        assert_eq!(account_obj.get("next_subaddress_index").unwrap(), "2");
        assert_eq!(account_obj.get("recovery_mode").unwrap(), false);
        assert_eq!(account_obj.get("fog_enabled").unwrap(), false);

        let account_id = account_obj.get("account_id").unwrap();

        // Read Accounts via Get All
        let body = json!({
            "jsonrpc": "2.0",
            "id": 2,
            "method": "get_all_accounts",
        });
        let res = dispatch(&client, body, &logger);
        let result = res.get("result").unwrap();
        let accounts = result.get("account_ids").unwrap().as_array().unwrap();
        assert_eq!(accounts.len(), 1);
        let account_map = result.get("account_map").unwrap().as_object().unwrap();
        assert_eq!(
            account_map
                .get(accounts[0].as_str().unwrap())
                .unwrap()
                .get("account_id")
                .unwrap(),
            &account_id.clone()
        );

        let body = json!({
            "jsonrpc": "2.0",
            "id": 2,
            "method": "get_account",
            "params": {
                "account_id": *account_id,
            }
        });
        let res = dispatch(&client, body, &logger);
        let result = res.get("result").unwrap();
        let name = result.get("account").unwrap().get("name").unwrap();
        assert_eq!("Alice Main Account", name.as_str().unwrap());

        // FIXME: assert balance

        // Update Account
        let body = json!({
            "jsonrpc": "2.0",
            "id": 2,
            "method": "update_account_name",
            "params": {
                "account_id": *account_id,
                "name": "Eve Main Account",
            }
        });
        let res = dispatch(&client, body, &logger);
        let result = res.get("result").unwrap();
        assert_eq!(
            result.get("account").unwrap().get("name").unwrap(),
            "Eve Main Account"
        );

        let body = json!({
            "jsonrpc": "2.0",
            "id": 2,
            "method": "get_account",
            "params": {
                "account_id": *account_id,
            }
        });
        let res = dispatch(&client, body, &logger);
        let result = res.get("result").unwrap();
        let name = result.get("account").unwrap().get("name").unwrap();
        assert_eq!("Eve Main Account", name.as_str().unwrap());

        // Remove Account
        let body = json!({
            "jsonrpc": "2.0",
            "id": 2,
            "method": "remove_account",
            "params": {
                "account_id": *account_id,
            }
        });
        let res = dispatch(&client, body, &logger);
        let result = res.get("result").unwrap();
        assert_eq!(result["removed"].as_bool().unwrap(), true,);

        let body = json!({
            "jsonrpc": "2.0",
            "id": 2,
            "method": "get_all_accounts",
        });
        let res = dispatch(&client, body, &logger);
        let result = res.get("result").unwrap();
        let accounts = result.get("account_ids").unwrap().as_array().unwrap();
        assert_eq!(accounts.len(), 0);
    }

    #[test_with_logger]
    fn test_e2e_create_account_with_fog(logger: Logger) {
        let mut rng: StdRng = SeedableRng::from_seed([20u8; 32]);
        let (client, _ledger_db, _db_ctx, _network_state) = setup(&mut rng, logger.clone());
        // Create Account
        let body = json!({
            "jsonrpc": "2.0",
            "id": 1,
            "method": "create_account",
            "params": {
                "name": "Alice Main Account",
                "fog_report_url": "fog://fog-report.example.com",
                "fog_report_id": "",
                "fog_authority_spki": "MIICIjANBgkqhkiG9w0BAQEFAAOCAg8AMIICCgKCAgEAvnB9wTbTOT5uoizRYaYbw7XIEkInl8E7MGOAQj+xnC+F1rIXiCnc/t1+5IIWjbRGhWzo7RAwI5sRajn2sT4rRn9NXbOzZMvIqE4hmhmEzy1YQNDnfALAWNQ+WBbYGW+Vqm3IlQvAFFjVN1YYIdYhbLjAPdkgeVsWfcLDforHn6rR3QBZYZIlSBQSKRMY/tywTxeTCvK2zWcS0kbbFPtBcVth7VFFVPAZXhPi9yy1AvnldO6n7KLiupVmojlEMtv4FQkk604nal+j/dOplTATV8a9AJBbPRBZ/yQg57EG2Y2MRiHOQifJx0S5VbNyMm9bkS8TD7Goi59aCW6OT1gyeotWwLg60JRZTfyJ7lYWBSOzh0OnaCytRpSWtNZ6barPUeOnftbnJtE8rFhF7M4F66et0LI/cuvXYecwVwykovEVBKRF4HOK9GgSm17mQMtzrD7c558TbaucOWabYR04uhdAc3s10MkuONWG0wIQhgIChYVAGnFLvSpp2/aQEq3xrRSETxsixUIjsZyWWROkuA0IFnc8d7AmcnUBvRW7FT/5thWyk5agdYUGZ+7C1o69ihR1YxmoGh69fLMPIEOhYh572+3ckgl2SaV4uo9Gvkz8MMGRBcMIMlRirSwhCfozV2RyT5Wn1NgPpyc8zJL7QdOhL7Qxb+5WjnCVrQYHI2cCAwEAAQ=="
            },
        });

        let res = dispatch(&client, body, &logger);
        assert_eq!(res.get("jsonrpc").unwrap(), "2.0");

        let result = res.get("result").unwrap();
        let account_obj = result.get("account").unwrap();
        assert!(account_obj.get("account_id").is_some());
        assert_eq!(account_obj.get("name").unwrap(), "Alice Main Account");
        assert_eq!(account_obj.get("recovery_mode").unwrap(), false);
        assert!(account_obj.get("main_address").is_some());
        assert_eq!(account_obj.get("next_subaddress_index").unwrap(), "1");
        assert_eq!(account_obj.get("fog_enabled").unwrap(), true);
    }

    #[test_with_logger]
    fn test_e2e_import_account(logger: Logger) {
        let mut rng: StdRng = SeedableRng::from_seed([20u8; 32]);
        let (client, _ledger_db, _db_ctx, _network_state) = setup(&mut rng, logger.clone());

        let body = json!({
            "jsonrpc": "2.0",
            "id": 1,
            "method": "import_account",
            "params": {
                "mnemonic": "sheriff odor square mistake huge skate mouse shoot purity weapon proof stuff correct concert blanket neck own shift clay mistake air viable stick group",
                "key_derivation_version": "2",
                "name": "Alice Main Account",
                "first_block_index": "200",
            }
        });
        let res = dispatch(&client, body, &logger);
        let result = res.get("result").unwrap();
        let account_obj = result.get("account").unwrap();
        let public_address = account_obj.get("main_address").unwrap().as_str().unwrap();
        assert_eq!(public_address, "3CnfxAc2LvKw4FDNRVgj3GndwAhgQDd7v2Cne66GTUJyzBr3WzSikk9nJ5sCAb1jgSSKaqpWQtcEjV1nhoadVKjq2Soa8p3XZy6u2tpHdor");
        let account_id = account_obj.get("account_id").unwrap().as_str().unwrap();
        assert_eq!(
            account_id,
            "7872edf0d4094643213aabc92aa0d07379cfb58eda0722b21a44868f22f75b4e"
        );

        assert_eq!(
            *account_obj.get("first_block_index").unwrap(),
            serde_json::json!("200")
        );
        assert_eq!(account_obj.get("next_subaddress_index").unwrap(), "2");
        assert_eq!(account_obj.get("fog_enabled").unwrap(), false);
    }

    #[test_with_logger]
    fn test_e2e_import_account_unknown_version(logger: Logger) {
        let mut rng: StdRng = SeedableRng::from_seed([20u8; 32]);
        let (client, _ledger_db, _db_ctx, _network_state) = setup(&mut rng, logger.clone());

        let body = json!({
            "jsonrpc": "2.0",
            "id": 1,
            "method": "import_account",
            "params": {
                "mnemonic": "sheriff odor square mistake huge skate mouse shoot purity weapon proof stuff correct concert blanket neck own shift clay mistake air viable stick group",
                "key_derivation_version": "3",
                "name": "",
            }
        });
        dispatch_expect_error(
            &client,
            body,
            &logger,
            json!({
                "method": "import_account",
                "error": json!({
                    "code": -32603,
                    "message": "InternalError",
                    "data": json!({
                        "server_error": "UnknownKeyDerivation(3)",
                        "details": "Unknown key version version: 3",
                    })
                }),
                "jsonrpc": "2.0",
                "id": 1,
            })
            .to_string(),
        );
    }

    #[test_with_logger]
    fn test_e2e_import_account_legacy(logger: Logger) {
        let mut rng: StdRng = SeedableRng::from_seed([20u8; 32]);
        let (client, _ledger_db, _db_ctx, _network_state) = setup(&mut rng, logger.clone());

        let body = json!({
            "jsonrpc": "2.0",
            "id": 1,
            "method": "import_account_from_legacy_root_entropy",
            "params": {
                "entropy": "c593274dc6f6eb94242e34ae5f0ab16bc3085d45d49d9e18b8a8c6f057e6b56b",
                "name": "Alice Main Account",
                "first_block_index": "200",
            }
        });
        let res = dispatch(&client, body, &logger);
        let result = res.get("result").unwrap();
        let account_obj = result.get("account").unwrap();
        let public_address = account_obj.get("main_address").unwrap().as_str().unwrap();
        assert_eq!(public_address, "8JtpPPh9mV2PTLrrDz4f2j4PtUpNWnrRg8HKpnuwkZbj5j8bGqtNMNLC9E3zjzcw456215yMjkCVYK4FPZTX4gijYHiuDT31biNHrHmQmsU");
        let account_id = account_obj.get("account_id").unwrap().as_str().unwrap();
        // Catches if a change results in changed accounts_ids, which should always be
        // made to be backward compatible.
        assert_eq!(
            account_id,
            "f9957a9d050ef8dff9d8ef6f66daa608081e631b2d918988311613343827b779"
        );
        assert_eq!(
            *account_obj.get("first_block_index").unwrap(),
            serde_json::json!("200")
        );
        assert_eq!(account_obj.get("next_subaddress_index").unwrap(), "2");
        assert_eq!(account_obj.get("fog_enabled").unwrap(), false);
    }

    #[test_with_logger]
    fn test_e2e_import_account_fog(logger: Logger) {
        let mut rng: StdRng = SeedableRng::from_seed([20u8; 32]);
        let (client, _ledger_db, _db_ctx, _network_state) = setup(&mut rng, logger.clone());

        // Import an account with fog info.
        let body = json!({
            "jsonrpc": "2.0",
            "id": 1,
            "method": "import_account",
            "params": {
                "mnemonic": "sheriff odor square mistake huge skate mouse shoot purity weapon proof stuff correct concert blanket neck own shift clay mistake air viable stick group",
                "key_derivation_version": "2",
                "name": "Alice Main Account",
                "first_block_index": "200",
                "fog_report_url": "fog://fog-report.example.com",
                "fog_report_id": "",
                "fog_authority_spki": "MIICIjANBgkqhkiG9w0BAQEFAAOCAg8AMIICCgKCAgEAvnB9wTbTOT5uoizRYaYbw7XIEkInl8E7MGOAQj+xnC+F1rIXiCnc/t1+5IIWjbRGhWzo7RAwI5sRajn2sT4rRn9NXbOzZMvIqE4hmhmEzy1YQNDnfALAWNQ+WBbYGW+Vqm3IlQvAFFjVN1YYIdYhbLjAPdkgeVsWfcLDforHn6rR3QBZYZIlSBQSKRMY/tywTxeTCvK2zWcS0kbbFPtBcVth7VFFVPAZXhPi9yy1AvnldO6n7KLiupVmojlEMtv4FQkk604nal+j/dOplTATV8a9AJBbPRBZ/yQg57EG2Y2MRiHOQifJx0S5VbNyMm9bkS8TD7Goi59aCW6OT1gyeotWwLg60JRZTfyJ7lYWBSOzh0OnaCytRpSWtNZ6barPUeOnftbnJtE8rFhF7M4F66et0LI/cuvXYecwVwykovEVBKRF4HOK9GgSm17mQMtzrD7c558TbaucOWabYR04uhdAc3s10MkuONWG0wIQhgIChYVAGnFLvSpp2/aQEq3xrRSETxsixUIjsZyWWROkuA0IFnc8d7AmcnUBvRW7FT/5thWyk5agdYUGZ+7C1o69ihR1YxmoGh69fLMPIEOhYh572+3ckgl2SaV4uo9Gvkz8MMGRBcMIMlRirSwhCfozV2RyT5Wn1NgPpyc8zJL7QdOhL7Qxb+5WjnCVrQYHI2cCAwEAAQ=="
            }
        });
        let res = dispatch(&client, body, &logger);
        let result = res.get("result").unwrap();
        let account_obj = result.get("account").unwrap();
        let public_address = account_obj.get("main_address").unwrap().as_str().unwrap();
        assert_eq!(public_address, "2kD4vRp3DaBdRrNLNhJ5BKf5FsZxcAijoMt5pxjJpbk5jQRubngUXnd92vuXWkFyezuLgjCiKu4JHjpjNCnmzf1gAdW6PbqXsecQtp8Qr8uoeeDKrd1a5PtA6apXuDVtnrKsDCcHiJqdeSt3bRsPBvkBP4JqpGyAeKFsC7s2LQwuZ88BxFe2kyeZp5G3zENfvLaMripxTKkWGDopok2LCyA9NiCDf1vwjA5opLU7eqaRfh9");
        let account_id = account_obj.get("account_id").unwrap().as_str().unwrap();
        assert_eq!(
            account_id,
            "0b8a95253a7d57faf8510d8092ab55fb8610a9d691a7fa3bfafbf49945b845a2"
        );

        assert_eq!(account_obj.get("next_subaddress_index").unwrap(), "1");
        assert_eq!(account_obj.get("fog_enabled").unwrap(), true);
    }

    #[test_with_logger]
    fn test_e2e_import_account_legacy_fog(logger: Logger) {
        let mut rng: StdRng = SeedableRng::from_seed([20u8; 32]);
        let (client, _ledger_db, _db_ctx, _network_state) = setup(&mut rng, logger.clone());

        let body = json!({
            "jsonrpc": "2.0",
            "id": 1,
            "method": "import_account_from_legacy_root_entropy",
            "params": {
                "entropy": "c593274dc6f6eb94242e34ae5f0ab16bc3085d45d49d9e18b8a8c6f057e6b56b",
                "name": "Alice Main Account",
                "first_block_index": "200",
                "fog_report_url": "fog://fog-report.example.com",
                "fog_report_id": "",
                "fog_authority_spki": "MIICIjANBgkqhkiG9w0BAQEFAAOCAg8AMIICCgKCAgEAvnB9wTbTOT5uoizRYaYbw7XIEkInl8E7MGOAQj+xnC+F1rIXiCnc/t1+5IIWjbRGhWzo7RAwI5sRajn2sT4rRn9NXbOzZMvIqE4hmhmEzy1YQNDnfALAWNQ+WBbYGW+Vqm3IlQvAFFjVN1YYIdYhbLjAPdkgeVsWfcLDforHn6rR3QBZYZIlSBQSKRMY/tywTxeTCvK2zWcS0kbbFPtBcVth7VFFVPAZXhPi9yy1AvnldO6n7KLiupVmojlEMtv4FQkk604nal+j/dOplTATV8a9AJBbPRBZ/yQg57EG2Y2MRiHOQifJx0S5VbNyMm9bkS8TD7Goi59aCW6OT1gyeotWwLg60JRZTfyJ7lYWBSOzh0OnaCytRpSWtNZ6barPUeOnftbnJtE8rFhF7M4F66et0LI/cuvXYecwVwykovEVBKRF4HOK9GgSm17mQMtzrD7c558TbaucOWabYR04uhdAc3s10MkuONWG0wIQhgIChYVAGnFLvSpp2/aQEq3xrRSETxsixUIjsZyWWROkuA0IFnc8d7AmcnUBvRW7FT/5thWyk5agdYUGZ+7C1o69ihR1YxmoGh69fLMPIEOhYh572+3ckgl2SaV4uo9Gvkz8MMGRBcMIMlRirSwhCfozV2RyT5Wn1NgPpyc8zJL7QdOhL7Qxb+5WjnCVrQYHI2cCAwEAAQ=="
            }
        });
        let res = dispatch(&client, body, &logger);
        let result = res.get("result").unwrap();
        let account_obj = result.get("account").unwrap();
        let public_address = account_obj.get("main_address").unwrap().as_str().unwrap();
        assert_eq!(public_address, "d3FhtyUQDYJFpEmzoXmRtF9VA5FTLycgQBKf1JEJJj8K6UXCuwzGD2uVYw1cxzZpbSivZLSxf9nZpMgUnuRxSpJA9qCDpDZd2qtc7j2N2x4758dQ91jrSCxzyuR1aJR7zgdcgdF2KwSShUhQ5n7M9uebf2HqiCWt8vttqESJ7aRNDwiW8TVmeKWviWunzYG46c8vo4DeZYK4wFfLNdwmeSn9HXKkQVpNgzsMz87cKpHRnzn");
        let account_id = account_obj.get("account_id").unwrap().as_str().unwrap();
        // Catches if a change results in changed accounts_ids, which should always be
        // made to be backward compatible.
        assert_eq!(
            account_id,
            "9111a17691a1eecb85bbeaa789c69471e7c8b9789e0068de02204f9d7264263d"
        );
        assert_eq!(account_obj.get("next_subaddress_index").unwrap(), "1");
        assert_eq!(account_obj.get("fog_enabled").unwrap(), true);
    }

    #[test_with_logger]
    fn test_e2e_import_delete_import(logger: Logger) {
        let mut rng: StdRng = SeedableRng::from_seed([20u8; 32]);
        let (client, _ledger_db, _db_ctx, _network_state) = setup(&mut rng, logger.clone());

        let body = json!({
            "jsonrpc": "2.0",
            "id": 1,
            "method": "import_account_from_legacy_root_entropy",
            "params": {
                "entropy": "c593274dc6f6eb94242e34ae5f0ab16bc3085d45d49d9e18b8a8c6f057e6b56b",
                "name": "Alice Main Account",
                "first_block_index": "200",
            }
        });
        let res = dispatch(&client, body, &logger);
        let result = res.get("result").unwrap();
        let account_obj = result.get("account").unwrap();
        let public_address = account_obj.get("main_address").unwrap().as_str().unwrap();
        assert_eq!(public_address, "8JtpPPh9mV2PTLrrDz4f2j4PtUpNWnrRg8HKpnuwkZbj5j8bGqtNMNLC9E3zjzcw456215yMjkCVYK4FPZTX4gijYHiuDT31biNHrHmQmsU");
        let account_id = account_obj.get("account_id").unwrap().as_str().unwrap();
        // Catches if a change results in changed accounts_ids, which should always be
        // made to be backward compatible.
        assert_eq!(
            account_id,
            "f9957a9d050ef8dff9d8ef6f66daa608081e631b2d918988311613343827b779"
        );

        // Delete Account
        let body = json!({
            "jsonrpc": "2.0",
            "id": 2,
            "method": "remove_account",
            "params": {
                "account_id": *account_id,
            }
        });
        let res = dispatch(&client, body, &logger);
        let result = res.get("result").unwrap();
        assert_eq!(result["removed"].as_bool().unwrap(), true);

        // Import it again - should succeed.
        let body = json!({
            "jsonrpc": "2.0",
            "id": 1,
            "method": "import_account_from_legacy_root_entropy",
            "params": {
                "entropy": "c593274dc6f6eb94242e34ae5f0ab16bc3085d45d49d9e18b8a8c6f057e6b56b",
                "name": "Alice Main Account",
                "first_block_index": "200",
            }
        });
        let res = dispatch(&client, body, &logger);
        let result = res.get("result").unwrap();
        let account_obj = result.get("account").unwrap();
        let public_address = account_obj.get("main_address").unwrap().as_str().unwrap();
        assert_eq!(public_address, "8JtpPPh9mV2PTLrrDz4f2j4PtUpNWnrRg8HKpnuwkZbj5j8bGqtNMNLC9E3zjzcw456215yMjkCVYK4FPZTX4gijYHiuDT31biNHrHmQmsU");
    }

    #[test_with_logger]
    fn test_export_account_secrets(logger: Logger) {
        let mut rng: StdRng = SeedableRng::from_seed([20u8; 32]);
        let (client, _ledger_db, _db_ctx, _network_state) = setup(&mut rng, logger.clone());

        let body = json!({
            "jsonrpc": "2.0",
            "id": 1,
            "method": "import_account",
            "params": {
                "mnemonic": "sheriff odor square mistake huge skate mouse shoot purity weapon proof stuff correct concert blanket neck own shift clay mistake air viable stick group",
                "key_derivation_version": "2",
                "name": "Alice Main Account",
                "first_block_index": "200",
            }
        });
        let res = dispatch(&client, body, &logger);
        let account_obj = res["result"]["account"].clone();
        let account_id = account_obj["account_id"].clone();

        let body = json!({
            "jsonrpc": "2.0",
            "id": 1,
            "method": "export_account_secrets",
            "params": {
                "account_id": account_id,
            }
        });
        let res = dispatch(&client, body, &logger);
        let result = res.get("result").unwrap();
        let secrets = result.get("account_secrets").unwrap();
        let phrase = secrets["mnemonic"].as_str().unwrap();
        assert_eq!(secrets["account_id"], serde_json::json!(account_id));
        assert_eq!(secrets["key_derivation_version"], serde_json::json!("2"));

        // Test that the mnemonic serializes correctly back to an AccountKey object
        let mnemonic = Mnemonic::from_phrase(phrase, Language::English).unwrap();
        let account_key = Slip10Key::from(mnemonic.clone())
            .try_into_account_key(
                &"".to_string(),
                &"".to_string(),
                &hex::decode("".to_string()).expect("invalid spki"),
            )
            .unwrap();

        assert_eq!(
            serde_json::json!(json_rpc::account_key::AccountKey::try_from(&account_key).unwrap()),
            secrets["account_key"]
        );
    }

    #[test_with_logger]
    fn test_export_legacy_account_secrets(logger: Logger) {
        let mut rng: StdRng = SeedableRng::from_seed([20u8; 32]);
        let (client, _ledger_db, _db_ctx, _network_state) = setup(&mut rng, logger.clone());

        let entropy = "c593274dc6f6eb94242e34ae5f0ab16bc3085d45d49d9e18b8a8c6f057e6b56b";
        let body = json!({
            "jsonrpc": "2.0",
            "id": 1,
            "method": "import_account_from_legacy_root_entropy",
            "params": {
                "entropy": entropy,
                "name": "Alice Main Account",
                "first_block_index": "200",
            }
        });
        let res = dispatch(&client, body, &logger);
        let result = res.get("result").unwrap();
        let account_obj = result.get("account").unwrap();
        let account_id = account_obj.get("account_id").unwrap().as_str().unwrap();

        let body = json!({
            "jsonrpc": "2.0",
            "id": 1,
            "method": "export_account_secrets",
            "params": {
                "account_id": account_id,
            }
        });
        let res = dispatch(&client, body, &logger);
        let result = res.get("result").unwrap();
        let secrets = result.get("account_secrets").unwrap();

        assert_eq!(secrets["account_id"], serde_json::json!(account_id));
        assert_eq!(secrets["entropy"], serde_json::json!(entropy));
        assert_eq!(secrets["key_derivation_version"], serde_json::json!("1"));

        // Test that the account_key serializes correctly back to an AccountKey object
        let mut entropy_slice = [0u8; 32];
        entropy_slice[0..32].copy_from_slice(&hex::decode(&entropy).unwrap().as_slice());
        let account_key = AccountKey::from(&RootIdentity::from(&RootEntropy::from(&entropy_slice)));
        assert_eq!(
            serde_json::json!(json_rpc::account_key::AccountKey::try_from(&account_key).unwrap()),
            secrets["account_key"]
        );
    }

    #[test_with_logger]
    fn test_e2e_get_balance(logger: Logger) {
        let mut rng: StdRng = SeedableRng::from_seed([20u8; 32]);
        let (client, mut ledger_db, db_ctx, _network_state) = setup(&mut rng, logger.clone());

        // Add an account
        let body = json!({
            "jsonrpc": "2.0",
            "id": 1,
            "method": "create_account",
            "params": {
                "name": "Alice Main Account",
            }
        });
        let res = dispatch(&client, body, &logger);
        let result = res.get("result").unwrap();
        let account_obj = result.get("account").unwrap();
        let account_id = account_obj.get("account_id").unwrap().as_str().unwrap();
        let b58_public_address = account_obj.get("main_address").unwrap().as_str().unwrap();
        let public_address = b58_decode_public_address(b58_public_address).unwrap();

        // Add a block with a txo for this address
        add_block_to_ledger_db(
            &mut ledger_db,
            &vec![public_address],
            42 * MOB,
            &vec![KeyImage::from(rng.next_u64())],
            &mut rng,
        );

        manually_sync_account(
            &ledger_db,
            &db_ctx.get_db_instance(logger.clone()),
            &AccountID(account_id.to_string()),
            &logger,
        );

        let body = json!({
            "jsonrpc": "2.0",
            "id": 1,
            "method": "get_balance_for_account",
            "params": {
                "account_id": account_id,
            }
        });
        let res = dispatch(&client, body, &logger);
        let result = res.get("result").unwrap();
        let balance = result.get("balance").unwrap();
        assert_eq!(
            balance
                .get("unspent_pmob")
                .unwrap()
                .as_str()
                .unwrap()
                .to_string(),
            (42 * MOB).to_string()
        );
    }

    #[test_with_logger]
    fn test_wallet_status(logger: Logger) {
        let mut rng: StdRng = SeedableRng::from_seed([20u8; 32]);
        let (client, _ledger_db, _db_ctx, _network_state) = setup(&mut rng, logger.clone());

        let body = json!({
            "jsonrpc": "2.0",
            "id": 1,
            "method": "create_account",
            "params": {
                "name": "Alice Main Account",
            }
        });
        let _result = dispatch(&client, body, &logger).get("result").unwrap();

        let body = json!({
            "jsonrpc": "2.0",
            "id": 1,
            "method": "get_wallet_status",
        });
        let res = dispatch(&client, body, &logger);
        let result = res.get("result").unwrap();
        let status = result.get("wallet_status").unwrap();
        assert_eq!(status.get("network_block_height").unwrap(), "12");
        assert_eq!(status.get("local_block_height").unwrap(), "12");
        // Syncing will have already started, so we can't determine what the min synced
        // index is.
        assert!(status.get("min_synced_block_index").is_some());
        assert_eq!(status.get("total_unspent_pmob").unwrap(), "0");
        assert_eq!(status.get("total_pending_pmob").unwrap(), "0");
        assert_eq!(status.get("total_spent_pmob").unwrap(), "0");
        assert_eq!(status.get("total_orphaned_pmob").unwrap(), "0");
        assert_eq!(status.get("total_secreted_pmob").unwrap(), "0");
        assert_eq!(
            status.get("account_ids").unwrap().as_array().unwrap().len(),
            1
        );
        assert_eq!(
            status
                .get("account_map")
                .unwrap()
                .as_object()
                .unwrap()
                .len(),
            1
        );
    }

    #[test_with_logger]
    fn test_account_status(logger: Logger) {
        let mut rng: StdRng = SeedableRng::from_seed([20u8; 32]);
        let (client, mut ledger_db, db_ctx, _network_state) = setup(&mut rng, logger.clone());

        let body = json!({
            "jsonrpc": "2.0",
            "id": 1,
            "method": "create_account",
            "params": {
                "name": "Alice Main Account",
            }
        });
        let res = dispatch(&client, body, &logger);
        let result = res.get("result").unwrap();
        let account_obj = result.get("account").unwrap();
        let account_id = account_obj.get("account_id").unwrap().as_str().unwrap();
        let b58_public_address = account_obj.get("main_address").unwrap().as_str().unwrap();
        let public_address = b58_decode_public_address(b58_public_address).unwrap();

        // Add a block with a txo for this address
        add_block_to_ledger_db(
            &mut ledger_db,
            &vec![public_address],
            42 * MOB,
            &vec![KeyImage::from(rng.next_u64())],
            &mut rng,
        );

        manually_sync_account(
            &ledger_db,
            &db_ctx.get_db_instance(logger.clone()),
            &AccountID(account_id.to_string()),
            &logger,
        );

        let body = json!({
            "jsonrpc": "2.0",
            "id": 1,
            "method": "get_account_status",
            "params": {
                "account_id": account_id,
            }
        });
        let res = dispatch(&client, body, &logger);
        let result = res.get("result").unwrap();
        let balance = result.get("balance").unwrap();
        assert_eq!(
            balance
                .get("unspent_pmob")
                .unwrap()
                .as_str()
                .unwrap()
                .to_string(),
            (42 * MOB).to_string()
        );
        let _account = result.get("account").unwrap();
    }

    #[test_with_logger]
    fn test_build_and_submit_transaction(logger: Logger) {
        let mut rng: StdRng = SeedableRng::from_seed([20u8; 32]);
        let (client, mut ledger_db, db_ctx, _network_state) = setup(&mut rng, logger.clone());

        // Add an account
        let body = json!({
            "jsonrpc": "2.0",
            "id": 1,
            "method": "create_account",
            "params": {
                "name": "Alice Main Account",
            }
        });
        let res = dispatch(&client, body, &logger);
        let result = res.get("result").unwrap();
        let account_obj = result.get("account").unwrap();
        let account_id = account_obj.get("account_id").unwrap().as_str().unwrap();
        let b58_public_address = account_obj.get("main_address").unwrap().as_str().unwrap();
        let public_address = b58_decode_public_address(b58_public_address).unwrap();

        // Add a block with a txo for this address (note that value is smaller than
        // MINIMUM_FEE, so it is a "dust" TxOut that should get opportunistically swept
        // up when we construct the transaction)
        add_block_to_ledger_db(
            &mut ledger_db,
            &vec![public_address.clone()],
            100,
            &vec![KeyImage::from(rng.next_u64())],
            &mut rng,
        );

        manually_sync_account(
            &ledger_db,
            &db_ctx.get_db_instance(logger.clone()),
            &AccountID(account_id.to_string()),
            &logger,
        );
        assert_eq!(ledger_db.num_blocks().unwrap(), 13);

        // Add a block with significantly more MOB
        add_block_to_ledger_db(
            &mut ledger_db,
            &vec![public_address],
            100_000_000_000_000, // 100.0 MOB
            &vec![KeyImage::from(rng.next_u64())],
            &mut rng,
        );

        manually_sync_account(
            &ledger_db,
            &db_ctx.get_db_instance(logger.clone()),
            &AccountID(account_id.to_string()),
            &logger,
        );
        assert_eq!(ledger_db.num_blocks().unwrap(), 14);

        // Create a tx proposal to ourselves
        let body = json!({
            "jsonrpc": "2.0",
            "id": 1,
            "method": "build_and_submit_transaction",
            "params": {
                "account_id": account_id,
                "recipient_public_address": b58_public_address,
                "value_pmob": "42000000000000", // 42.0 MOB
            }
        });
        let res = dispatch(&client, body, &logger);
        let result = res.get("result").unwrap();
        let tx_proposal = result.get("tx_proposal").unwrap();
        let tx = tx_proposal.get("tx").unwrap();
        let tx_prefix = tx.get("prefix").unwrap();

        // Assert the fee is correct in both places
        let prefix_fee = tx_prefix.get("fee").unwrap().as_str().unwrap();
        let fee = tx_proposal.get("fee").unwrap();
        // FIXME: WS-9 - Note, minimum fee does not fit into i32 - need to make sure we
        // are not losing precision with the JsonTxProposal treating Fee as number
        assert_eq!(fee, &Mob::MINIMUM_FEE.to_string());
        assert_eq!(fee, prefix_fee);

        // Transaction builder attempts to use as many inputs as we have txos
        let inputs = tx_proposal.get("input_list").unwrap().as_array().unwrap();
        assert_eq!(inputs.len(), 2);
        let prefix_inputs = tx_prefix.get("inputs").unwrap().as_array().unwrap();
        assert_eq!(prefix_inputs.len(), inputs.len());

        // One destination
        let outlays = tx_proposal.get("outlay_list").unwrap().as_array().unwrap();
        assert_eq!(outlays.len(), 1);

        // Map outlay -> tx_out, should have one entry for one outlay
        let outlay_index_to_tx_out_index = tx_proposal
            .get("outlay_index_to_tx_out_index")
            .unwrap()
            .as_array()
            .unwrap();
        assert_eq!(outlay_index_to_tx_out_index.len(), 1);

        // Two outputs in the prefix, one for change
        let prefix_outputs = tx_prefix.get("outputs").unwrap().as_array().unwrap();
        assert_eq!(prefix_outputs.len(), 2);

        // One outlay confirmation number for our one outlay (no receipt for change)
        let outlay_confirmation_numbers = tx_proposal
            .get("outlay_confirmation_numbers")
            .unwrap()
            .as_array()
            .unwrap();
        assert_eq!(outlay_confirmation_numbers.len(), 1);

        // Tombstone block = ledger height (12 to start + 2 new blocks + 10 default
        // tombstone)
        let prefix_tombstone = tx_prefix.get("tombstone_block").unwrap();
        assert_eq!(prefix_tombstone, "24");

        let json_tx_proposal: json_rpc::tx_proposal::TxProposal =
            serde_json::from_value(tx_proposal.clone()).unwrap();
        let payments_tx_proposal =
            mc_mobilecoind::payments::TxProposal::try_from(&json_tx_proposal).unwrap();

        add_block_with_tx_proposal(&mut ledger_db, payments_tx_proposal);
        manually_sync_account(
            &ledger_db,
            &db_ctx.get_db_instance(logger.clone()),
            &AccountID(account_id.to_string()),
            &logger,
        );
        assert_eq!(ledger_db.num_blocks().unwrap(), 15);

        // Get balance after submission
        let body = json!({
            "jsonrpc": "2.0",
            "id": 1,
            "method": "get_balance_for_account",
            "params": {
                "account_id": account_id,
            }
        });
        let res = dispatch(&client, body, &logger);
        let result = res.get("result").unwrap();
        let balance_status = result.get("balance").unwrap();
        let unspent = balance_status
            .get("unspent_pmob")
            .unwrap()
            .as_str()
            .unwrap();
        let pending = balance_status
            .get("pending_pmob")
            .unwrap()
            .as_str()
            .unwrap();
        let spent = balance_status.get("spent_pmob").unwrap().as_str().unwrap();
        let secreted = balance_status
            .get("secreted_pmob")
            .unwrap()
            .as_str()
            .unwrap();
        let orphaned = balance_status
            .get("orphaned_pmob")
            .unwrap()
            .as_str()
            .unwrap();
        assert_eq!(unspent, &(100000000000100 - Mob::MINIMUM_FEE).to_string());
        assert_eq!(pending, "0");
        assert_eq!(spent, "100000000000100");
        assert_eq!(secreted, "0");
        assert_eq!(orphaned, "0");
    }

    #[test_with_logger]
    fn test_large_transaction(logger: Logger) {
        let mut rng: StdRng = SeedableRng::from_seed([20u8; 32]);
        let (client, mut ledger_db, db_ctx, _network_state) = setup(&mut rng, logger.clone());

        // Add an account
        let body = json!({
            "jsonrpc": "2.0",
            "id": 1,
            "method": "create_account",
            "params": {
                "name": "Alice Main Account",
            }
        });
        let res = dispatch(&client, body, &logger);
        let result = res.get("result").unwrap();
        let account_obj = result.get("account").unwrap();
        let account_id = account_obj.get("account_id").unwrap().as_str().unwrap();
        let b58_public_address = account_obj.get("main_address").unwrap().as_str().unwrap();
        let public_address = b58_decode_public_address(b58_public_address).unwrap();

        // Add a block with a large txo for this address.
        add_block_to_ledger_db(
            &mut ledger_db,
            &vec![public_address.clone()],
            11_000_000_000_000_000_000, // Eleven million MOB.
            &vec![KeyImage::from(rng.next_u64())],
            &mut rng,
        );

        manually_sync_account(
            &ledger_db,
            &db_ctx.get_db_instance(logger.clone()),
            &AccountID(account_id.to_string()),
            &logger,
        );
        assert_eq!(ledger_db.num_blocks().unwrap(), 13);

        // Create a tx proposal to ourselves
        let body = json!({
            "jsonrpc": "2.0",
            "id": 1,
            "method": "build_and_submit_transaction",
            "params": {
                "account_id": account_id,
                "recipient_public_address": b58_public_address,
                "value_pmob": "10000000000000000000", // Ten million MOB, which is larger than i64::MAX picomob.
            }
        });
        let res = dispatch(&client, body, &logger);
        let result = res.get("result").unwrap();
        let tx_proposal = result.get("tx_proposal").unwrap();

        // Check that the value was recorded correctly.
        let transaction_log = result.get("transaction_log").unwrap();
        assert_eq!(
            transaction_log.get("direction").unwrap().as_str().unwrap(),
            "tx_direction_sent"
        );
        assert_eq!(
            transaction_log.get("value_pmob").unwrap().as_str().unwrap(),
            "10000000000000000000",
        );
        assert_eq!(
            transaction_log
                .get("input_txos")
                .unwrap()
                .get(0)
                .unwrap()
                .get("value_pmob")
                .unwrap()
                .as_str()
                .unwrap(),
            11_000_000_000_000_000_000u64.to_string(),
        );
        assert_eq!(
            transaction_log
                .get("output_txos")
                .unwrap()
                .get(0)
                .unwrap()
                .get("value_pmob")
                .unwrap()
                .as_str()
                .unwrap(),
            10_000_000_000_000_000_000u64.to_string(),
        );
        assert_eq!(
            transaction_log
                .get("change_txos")
                .unwrap()
                .get(0)
                .unwrap()
                .get("value_pmob")
                .unwrap()
                .as_str()
                .unwrap(),
            (1_000_000_000_000_000_000u64 - Mob::MINIMUM_FEE).to_string(),
        );

        // Sync the proposal.
        let json_tx_proposal: json_rpc::tx_proposal::TxProposal =
            serde_json::from_value(tx_proposal.clone()).unwrap();
        let payments_tx_proposal =
            mc_mobilecoind::payments::TxProposal::try_from(&json_tx_proposal).unwrap();

        add_block_with_tx_proposal(&mut ledger_db, payments_tx_proposal);
        manually_sync_account(
            &ledger_db,
            &db_ctx.get_db_instance(logger.clone()),
            &AccountID(account_id.to_string()),
            &logger,
        );
        assert_eq!(ledger_db.num_blocks().unwrap(), 14);

        // Get balance after submission
        let body = json!({
            "jsonrpc": "2.0",
            "id": 1,
            "method": "get_balance_for_account",
            "params": {
                "account_id": account_id,
            }
        });
        let res = dispatch(&client, body, &logger);
        let result = res.get("result").unwrap();
        let balance_status = result.get("balance").unwrap();
        let unspent = balance_status
            .get("unspent_pmob")
            .unwrap()
            .as_str()
            .unwrap();
        let pending = balance_status
            .get("pending_pmob")
            .unwrap()
            .as_str()
            .unwrap();
        let spent = balance_status.get("spent_pmob").unwrap().as_str().unwrap();
        let secreted = balance_status
            .get("secreted_pmob")
            .unwrap()
            .as_str()
            .unwrap();
        let orphaned = balance_status
            .get("orphaned_pmob")
            .unwrap()
            .as_str()
            .unwrap();
        assert_eq!(
            unspent,
            &(11_000_000_000_000_000_000u64 - Mob::MINIMUM_FEE).to_string()
        );
        assert_eq!(pending, "0");
        assert_eq!(spent, 11_000_000_000_000_000_000u64.to_string());
        assert_eq!(secreted, "0");
        assert_eq!(orphaned, "0");
    }

    #[test_with_logger]
    fn test_build_then_submit_transaction(logger: Logger) {
        let mut rng: StdRng = SeedableRng::from_seed([20u8; 32]);
        let (client, mut ledger_db, db_ctx, _network_state) = setup(&mut rng, logger.clone());

        // Add an account
        let body = json!({
            "jsonrpc": "2.0",
            "id": 1,
            "method": "create_account",
            "params": {
                "name": "Alice Main Account",
            }
        });
        let res = dispatch(&client, body, &logger);
        let result = res.get("result").unwrap();
        let account_obj = result.get("account").unwrap();
        let account_id = account_obj.get("account_id").unwrap().as_str().unwrap();
        let b58_public_address = account_obj.get("main_address").unwrap().as_str().unwrap();
        let public_address = b58_decode_public_address(b58_public_address).unwrap();

        // Add a block with a txo for this address (note that value is smaller than
        // MINIMUM_FEE, so it is a "dust" TxOut that should get opportunistically swept
        // up when we construct the transaction)
        add_block_to_ledger_db(
            &mut ledger_db,
            &vec![public_address.clone()],
            100,
            &vec![KeyImage::from(rng.next_u64())],
            &mut rng,
        );

        manually_sync_account(
            &ledger_db,
            &db_ctx.get_db_instance(logger.clone()),
            &AccountID(account_id.to_string()),
            &logger,
        );
        assert_eq!(ledger_db.num_blocks().unwrap(), 13);

        // Create a tx proposal to ourselves
        let body = json!({
            "jsonrpc": "2.0",
            "id": 1,
            "method": "build_transaction",
            "params": {
                "account_id": account_id,
                "recipient_public_address": b58_public_address,
                "value_pmob": "42",
            }
        });
        // We will fail because we cannot afford the fee
        dispatch_expect_error(
            &client,
            body,
            &logger,
            json!({
                "method": "build_transaction",
                "error": json!({
                    "code": -32603,
                    "message": "InternalError",
                    "data": json!({
                        "server_error": format!("TransactionBuilder(WalletDb(InsufficientFundsUnderMaxSpendable(\"Max spendable value in wallet: 100, but target value: {}\")))", 42 + Mob::MINIMUM_FEE),
                        "details": format!("Error building transaction: Wallet DB Error: Insufficient funds from Txos under max_spendable_value: Max spendable value in wallet: 100, but target value: {}", 42 + Mob::MINIMUM_FEE),
                    })
                }),
                "jsonrpc": "2.0",
                "id": 1,
            }).to_string(),
        );

        // Add a block with significantly more MOB
        add_block_to_ledger_db(
            &mut ledger_db,
            &vec![public_address],
            100000000000000, // 100.0 MOB
            &vec![KeyImage::from(rng.next_u64())],
            &mut rng,
        );

        manually_sync_account(
            &ledger_db,
            &db_ctx.get_db_instance(logger.clone()),
            &AccountID(account_id.to_string()),
            &logger,
        );
        assert_eq!(ledger_db.num_blocks().unwrap(), 14);

        // Create a tx proposal to ourselves
        let body = json!({
            "jsonrpc": "2.0",
            "id": 1,
            "method": "build_transaction",
            "params": {
                "account_id": account_id,
                "recipient_public_address": b58_public_address,
                "value_pmob": "42000000000000", // 42.0 MOB
            }
        });
        let res = dispatch(&client, body, &logger);
        let result = res.get("result").unwrap();
        let tx_proposal = result.get("tx_proposal").unwrap();
        let tx = tx_proposal.get("tx").unwrap();
        let tx_prefix = tx.get("prefix").unwrap();

        // Assert the fee is correct in both places
        let prefix_fee = tx_prefix.get("fee").unwrap().as_str().unwrap();
        let fee = tx_proposal.get("fee").unwrap();
        // FIXME: WS-9 - Note, minimum fee does not fit into i32 - need to make sure we
        // are not losing precision with the JsonTxProposal treating Fee as number
        assert_eq!(fee, &Mob::MINIMUM_FEE.to_string());
        assert_eq!(fee, prefix_fee);

        // Transaction builder attempts to use as many inputs as we have txos
        let inputs = tx_proposal.get("input_list").unwrap().as_array().unwrap();
        assert_eq!(inputs.len(), 2);
        let prefix_inputs = tx_prefix.get("inputs").unwrap().as_array().unwrap();
        assert_eq!(prefix_inputs.len(), inputs.len());

        // One destination
        let outlays = tx_proposal.get("outlay_list").unwrap().as_array().unwrap();
        assert_eq!(outlays.len(), 1);

        // Map outlay -> tx_out, should have one entry for one outlay
        let outlay_index_to_tx_out_index = tx_proposal
            .get("outlay_index_to_tx_out_index")
            .unwrap()
            .as_array()
            .unwrap();
        assert_eq!(outlay_index_to_tx_out_index.len(), 1);

        // Two outputs in the prefix, one for change
        let prefix_outputs = tx_prefix.get("outputs").unwrap().as_array().unwrap();
        assert_eq!(prefix_outputs.len(), 2);

        // One outlay confirmation number for our one outlay (no receipt for change)
        let outlay_confirmation_numbers = tx_proposal
            .get("outlay_confirmation_numbers")
            .unwrap()
            .as_array()
            .unwrap();
        assert_eq!(outlay_confirmation_numbers.len(), 1);

        // Tombstone block = ledger height (12 to start + 2 new blocks + 10 default
        // tombstone)
        let prefix_tombstone = tx_prefix.get("tombstone_block").unwrap();
        assert_eq!(prefix_tombstone, "24");

        // Get current balance
        assert_eq!(ledger_db.num_blocks().unwrap(), 14);
        let body = json!({
            "jsonrpc": "2.0",
            "id": 1,
            "method": "get_balance_for_account",
            "params": {
                "account_id": account_id,
            }
        });
        let res = dispatch(&client, body, &logger);
        let result = res.get("result").unwrap();
        let balance_status = result.get("balance").unwrap();
        let unspent = balance_status
            .get("unspent_pmob")
            .unwrap()
            .as_str()
            .unwrap();
        assert_eq!(unspent, "100000000000100");

        // Submit the tx_proposal
        let body = json!({
            "jsonrpc": "2.0",
            "id": 1,
            "method": "submit_transaction",
            "params": {
                "tx_proposal": tx_proposal,
                "account_id": account_id,
            }
        });
        let res = dispatch(&client, body, &logger);
        let result = res.get("result").unwrap();
        let transaction_id = result
            .get("transaction_log")
            .unwrap()
            .get("transaction_log_id")
            .unwrap()
            .as_str()
            .unwrap();
        // Note - we cannot test here that the transaction ID is consistent, because
        // there is randomness in the transaction creation.

        let json_tx_proposal: json_rpc::tx_proposal::TxProposal =
            serde_json::from_value(tx_proposal.clone()).unwrap();
        let payments_tx_proposal =
            mc_mobilecoind::payments::TxProposal::try_from(&json_tx_proposal).unwrap();

        // The MockBlockchainConnection does not write to the ledger_db
        add_block_with_tx_proposal(&mut ledger_db, payments_tx_proposal);
        manually_sync_account(
            &ledger_db,
            &db_ctx.get_db_instance(logger.clone()),
            &AccountID(account_id.to_string()),
            &logger,
        );
        assert_eq!(ledger_db.num_blocks().unwrap(), 15);

        // Get balance after submission
        let body = json!({
            "jsonrpc": "2.0",
            "id": 1,
            "method": "get_balance_for_account",
            "params": {
                "account_id": account_id,
            }
        });
        let res = dispatch(&client, body, &logger);
        let result = res.get("result").unwrap();
        let balance_status = result.get("balance").unwrap();
        let unspent = balance_status
            .get("unspent_pmob")
            .unwrap()
            .as_str()
            .unwrap();
        let pending = balance_status
            .get("pending_pmob")
            .unwrap()
            .as_str()
            .unwrap();
        let spent = balance_status.get("spent_pmob").unwrap().as_str().unwrap();
        let secreted = balance_status
            .get("secreted_pmob")
            .unwrap()
            .as_str()
            .unwrap();
        let orphaned = balance_status
            .get("orphaned_pmob")
            .unwrap()
            .as_str()
            .unwrap();
        assert_eq!(unspent, "99999600000100");
        assert_eq!(pending, "0");
        assert_eq!(spent, "100000000000100");
        assert_eq!(secreted, "0");
        assert_eq!(orphaned, "0");

        // Get the transaction_id and verify it contains what we expect
        let body = json!({
            "jsonrpc": "2.0",
            "id": 1,
            "method": "get_transaction_log",
            "params": {
                "transaction_log_id": transaction_id,
            }
        });
        let res = dispatch(&client, body, &logger);
        let result = res.get("result").unwrap();
        let transaction_log = result.get("transaction_log").unwrap();
        assert_eq!(
            transaction_log.get("direction").unwrap().as_str().unwrap(),
            "tx_direction_sent"
        );
        assert_eq!(
            transaction_log.get("value_pmob").unwrap().as_str().unwrap(),
            "42000000000000"
        );
        assert_eq!(
            transaction_log.get("output_txos").unwrap()[0]
                .get("recipient_address_id")
                .unwrap()
                .as_str()
                .unwrap(),
            b58_public_address
        );
        transaction_log.get("account_id").unwrap().as_str().unwrap();
        assert_eq!(
            transaction_log.get("fee_pmob").unwrap().as_str().unwrap(),
            &Mob::MINIMUM_FEE.to_string()
        );
        assert_eq!(
            transaction_log.get("status").unwrap().as_str().unwrap(),
            "tx_status_succeeded"
        );
        assert_eq!(
            transaction_log
                .get("submitted_block_index")
                .unwrap()
                .as_str()
                .unwrap(),
            "14"
        );
        assert_eq!(
            transaction_log
                .get("transaction_log_id")
                .unwrap()
                .as_str()
                .unwrap(),
            transaction_id
        );

        // Get All Transaction Logs
        let body = json!({
            "jsonrpc": "2.0",
            "id": 1,
            "method": "get_all_transaction_logs_for_account",
            "params": {
                "account_id": account_id,
            }
        });
        let res = dispatch(&client, body, &logger);
        let result = res.get("result").unwrap();
        let transaction_log_ids = result
            .get("transaction_log_ids")
            .unwrap()
            .as_array()
            .unwrap();
        // We have a transaction log for each of the received, as well as the sent.
        assert_eq!(transaction_log_ids.len(), 5);

        // Check the contents of the transaction log associated txos
        let transaction_log_map = result.get("transaction_log_map").unwrap();
        let transaction_log = transaction_log_map.get(transaction_id).unwrap();
        assert_eq!(
            transaction_log
                .get("output_txos")
                .unwrap()
                .as_array()
                .unwrap()
                .len(),
            1
        );
        assert_eq!(
            transaction_log
                .get("input_txos")
                .unwrap()
                .as_array()
                .unwrap()
                .len(),
            2
        );
        assert_eq!(
            transaction_log
                .get("change_txos")
                .unwrap()
                .as_array()
                .unwrap()
                .len(),
            1
        );

        assert_eq!(
            transaction_log.get("status").unwrap().as_str().unwrap(),
            "tx_status_succeeded"
        );

        // Get all Transaction Logs for a given Block

        let body = json!({
            "jsonrpc": "2.0",
            "id": 1,
            "method": "get_all_transaction_logs_ordered_by_block",
        });
        let res = dispatch(&client, body, &logger);
        let result = res.get("result").unwrap();
        let transaction_log_map = result
            .get("transaction_log_map")
            .unwrap()
            .as_object()
            .unwrap();
        assert_eq!(transaction_log_map.len(), 5);
    }

    #[test_with_logger]
    fn test_tx_status_failed_when_tombstone_block_index_exceeded(logger: Logger) {
        let mut rng: StdRng = SeedableRng::from_seed([20u8; 32]);
        let (client, mut ledger_db, db_ctx, _network_state) = setup(&mut rng, logger.clone());

        // Add an account
        let body = json!({
            "jsonrpc": "2.0",
            "id": 1,
            "method": "create_account",
            "params": {
                "name": "Alice Main Account",
            }
        });
        let res = dispatch(&client, body, &logger);
        let result = res.get("result").unwrap();
        let account_obj = result.get("account").unwrap();
        let account_id = account_obj.get("account_id").unwrap().as_str().unwrap();
        let b58_public_address = account_obj.get("main_address").unwrap().as_str().unwrap();
        let public_address = b58_decode_public_address(b58_public_address).unwrap();

        // Add a block with a txo for this address (note that value is smaller than
        // MINIMUM_FEE, so it is a "dust" TxOut that should get opportunistically swept
        // up when we construct the transaction)
        add_block_to_ledger_db(
            &mut ledger_db,
            &vec![public_address.clone()],
            100,
            &vec![KeyImage::from(rng.next_u64())],
            &mut rng,
        );

        manually_sync_account(
            &ledger_db,
            &db_ctx.get_db_instance(logger.clone()),
            &AccountID(account_id.to_string()),
            &logger,
        );
        assert_eq!(ledger_db.num_blocks().unwrap(), 13);

        // Add a block with significantly more MOB
        add_block_to_ledger_db(
            &mut ledger_db,
            &vec![public_address.clone()],
            100000000000000, // 100.0 MOB
            &vec![KeyImage::from(rng.next_u64())],
            &mut rng,
        );

        manually_sync_account(
            &ledger_db,
            &db_ctx.get_db_instance(logger.clone()),
            &AccountID(account_id.to_string()),
            &logger,
        );
        assert_eq!(ledger_db.num_blocks().unwrap(), 14);

        // Create a tx proposal to ourselves with a tombstone block of 1
        let body = json!({
            "jsonrpc": "2.0",
            "id": 1,
            "method": "build_and_submit_transaction",
            "params": {
                "account_id": account_id,
                "recipient_public_address": b58_public_address,
                "value_pmob": "42000000000000", // 42.0 MOB
                "tombstone_block": "16",
            }
        });
        let res = dispatch(&client, body, &logger);
        let result = res.get("result").unwrap();
        let tx_log = result.get("transaction_log").unwrap();
        let tx_log_status = tx_log.get("status").unwrap();
        let tx_log_id = tx_log.get("transaction_log_id").unwrap();

        assert_eq!(tx_log_status, "tx_status_pending");

        // Add a block with 1 MOB
        add_block_to_ledger_db(
            &mut ledger_db,
            &vec![public_address.clone()],
            1, // 100.0 MOB
            &vec![KeyImage::from(rng.next_u64())],
            &mut rng,
        );

        manually_sync_account(
            &ledger_db,
            &db_ctx.get_db_instance(logger.clone()),
            &AccountID(account_id.to_string()),
            &logger,
        );

        // Get balance after submission
        let body = json!({
            "jsonrpc": "2.0",
            "id": 1,
            "method": "get_balance_for_account",
            "params": {
                "account_id": account_id,
            }
        });
        let res = dispatch(&client, body, &logger);
        let result = res.get("result").unwrap();
        let balance_status = result.get("balance").unwrap();
        let unspent = balance_status
            .get("unspent_pmob")
            .unwrap()
            .as_str()
            .unwrap();
        let pending = balance_status
            .get("pending_pmob")
            .unwrap()
            .as_str()
            .unwrap();
        assert_eq!(unspent, "1");
        assert_eq!(pending, "100000000000100");

        // Add a block with 1 MOB to increment height 2 times,
        // which should cause the previous transaction to
        // become invalid and free up the TXO as well as mark
        // the transaction log as TX_STATUS_FAILED
        add_block_to_ledger_db(
            &mut ledger_db,
            &vec![public_address.clone()],
            1, // 100.0 MOB
            &vec![KeyImage::from(rng.next_u64())],
            &mut rng,
        );
        add_block_to_ledger_db(
            &mut ledger_db,
            &vec![public_address.clone()],
            1, // 100.0 MOB
            &vec![KeyImage::from(rng.next_u64())],
            &mut rng,
        );
        manually_sync_account(
            &ledger_db,
            &db_ctx.get_db_instance(logger.clone()),
            &AccountID(account_id.to_string()),
            &logger,
        );

        assert_eq!(ledger_db.num_blocks().unwrap(), 17);

        // Get tx log after syncing is finished
        let body = json!({
            "jsonrpc": "2.0",
            "id": 1,
            "method": "get_transaction_log",
            "params": {
                "transaction_log_id": tx_log_id,
            }
        });
        let res = dispatch(&client, body, &logger);
        let result = res.get("result").unwrap();
        let tx_log = result.get("transaction_log").unwrap();
        let tx_log_status = tx_log.get("status").unwrap();

        assert_eq!(tx_log_status, "tx_status_failed");

        // Get balance after submission
        let body = json!({
            "jsonrpc": "2.0",
            "id": 1,
            "method": "get_balance_for_account",
            "params": {
                "account_id": account_id,
            }
        });
        let res = dispatch(&client, body, &logger);
        let result = res.get("result").unwrap();
        let balance_status = result.get("balance").unwrap();
        let unspent = balance_status
            .get("unspent_pmob")
            .unwrap()
            .as_str()
            .unwrap();
        let pending = balance_status
            .get("pending_pmob")
            .unwrap()
            .as_str()
            .unwrap();
        let spent = balance_status.get("spent_pmob").unwrap().as_str().unwrap();
        assert_eq!(unspent, "100000000000103".to_string());
        assert_eq!(pending, "0");
        assert_eq!(spent, "0");
    }

    #[test_with_logger]
    fn test_multiple_outlay_transaction(logger: Logger) {
        let mut rng: StdRng = SeedableRng::from_seed([20u8; 32]);
        let (client, mut ledger_db, db_ctx, _network_state) = setup(&mut rng, logger.clone());

        // Add some accounts.
        let body = json!({
            "jsonrpc": "2.0",
            "id": 1,
            "method": "create_account",
            "params": {
                "name": "Alice Main Account",
            }
        });
        let res = dispatch(&client, body, &logger);
        let result = res.get("result").unwrap();
        let account_obj = result.get("account").unwrap();
        let alice_account_id = account_obj.get("account_id").unwrap().as_str().unwrap();
        let b58_public_address = account_obj.get("main_address").unwrap().as_str().unwrap();
        let alice_public_address = b58_decode_public_address(b58_public_address).unwrap();

        let body = json!({
            "jsonrpc": "2.0",
            "id": 1,
            "method": "create_account",
            "params": {
                "name": "Bob Main Account",
            }
        });
        let res = dispatch(&client, body, &logger);
        let result = res.get("result").unwrap();
        let account_obj = result.get("account").unwrap();
        let bob_account_id = account_obj.get("account_id").unwrap().as_str().unwrap();
        let bob_b58_public_address = account_obj.get("main_address").unwrap().as_str().unwrap();

        let body = json!({
            "jsonrpc": "2.0",
            "id": 1,
            "method": "create_account",
            "params": {
                "name": "Charlie Main Account",
            }
        });
        let res = dispatch(&client, body, &logger);
        let result = res.get("result").unwrap();
        let account_obj = result.get("account").unwrap();
        let charlie_account_id = account_obj.get("account_id").unwrap().as_str().unwrap();
        let charlie_b58_public_address = account_obj.get("main_address").unwrap().as_str().unwrap();

        // Add some money to Alice's account.
        add_block_to_ledger_db(
            &mut ledger_db,
            &vec![alice_public_address],
            100000000000000, // 100.0 MOB
            &vec![KeyImage::from(rng.next_u64())],
            &mut rng,
        );

        manually_sync_account(
            &ledger_db,
            &db_ctx.get_db_instance(logger.clone()),
            &AccountID(alice_account_id.to_string()),
            &logger,
        );

        // Create a two-output tx proposal to Bob and Charlie.
        let body = json!({
            "jsonrpc": "2.0",
            "id": 1,
            "method": "build_transaction",
            "params": {
                "account_id": alice_account_id,
                "addresses_and_values": [
                    [bob_b58_public_address, "42000000000000"], // 42.0 MOB
                    [charlie_b58_public_address, "43000000000000"], // 43.0 MOB
                ]
            }
        });
        let res = dispatch(&client, body, &logger);
        let result = res.get("result").unwrap();

        let tx_proposal = result.get("tx_proposal").unwrap();
        let tx = tx_proposal.get("tx").unwrap();
        let tx_prefix = tx.get("prefix").unwrap();

        // Assert the fee is correct in both places
        let prefix_fee = tx_prefix.get("fee").unwrap().as_str().unwrap();
        let fee = tx_proposal.get("fee").unwrap();
        // FIXME: WS-9 - Note, minimum fee does not fit into i32 - need to make sure we
        // are not losing precision with the JsonTxProposal treating Fee as number
        assert_eq!(fee, &Mob::MINIMUM_FEE.to_string());
        assert_eq!(fee, prefix_fee);

        // Two destinations.
        let outlays = tx_proposal.get("outlay_list").unwrap().as_array().unwrap();
        assert_eq!(outlays.len(), 2);

        // Map outlay -> tx_out, should have one entry for one outlay
        let outlay_index_to_tx_out_index = tx_proposal
            .get("outlay_index_to_tx_out_index")
            .unwrap()
            .as_array()
            .unwrap();
        assert_eq!(outlay_index_to_tx_out_index.len(), 2);

        // Three outputs in the prefix, one for change
        let prefix_outputs = tx_prefix.get("outputs").unwrap().as_array().unwrap();
        assert_eq!(prefix_outputs.len(), 3);

        // Two outlay confirmation numbers for our two outlays (no receipt for change)
        let outlay_confirmation_numbers = tx_proposal
            .get("outlay_confirmation_numbers")
            .unwrap()
            .as_array()
            .unwrap();
        assert_eq!(outlay_confirmation_numbers.len(), 2);

        // Get balances before submitting.
        let body = json!({
            "jsonrpc": "2.0",
            "id": 1,
            "method": "get_balance_for_account",
            "params": {
                "account_id": alice_account_id,
            }
        });
        let res = dispatch(&client, body, &logger);
        let result = res.get("result").unwrap();
        let balance_status = result.get("balance").unwrap();
        let alice_unspent = balance_status
            .get("unspent_pmob")
            .unwrap()
            .as_str()
            .unwrap();
        assert_eq!(alice_unspent, "100000000000000");

        let body = json!({
            "jsonrpc": "2.0",
            "id": 1,
            "method": "get_balance_for_account",
            "params": {
                "account_id": bob_account_id,
            }
        });
        let res = dispatch(&client, body, &logger);
        let result = res.get("result").unwrap();
        let balance_status = result.get("balance").unwrap();
        let bob_unspent = balance_status
            .get("unspent_pmob")
            .unwrap()
            .as_str()
            .unwrap();
        assert_eq!(bob_unspent, "0");

        let body = json!({
            "jsonrpc": "2.0",
            "id": 1,
            "method": "get_balance_for_account",
            "params": {
                "account_id": charlie_account_id,
            }
        });
        let res = dispatch(&client, body, &logger);
        let result = res.get("result").unwrap();
        let balance_status = result.get("balance").unwrap();
        let charlie_unspent = balance_status
            .get("unspent_pmob")
            .unwrap()
            .as_str()
            .unwrap();
        assert_eq!(charlie_unspent, "0");

        // Submit the tx_proposal
        assert_eq!(ledger_db.num_blocks().unwrap(), 13);
        let body = json!({
            "jsonrpc": "2.0",
            "id": 1,
            "method": "submit_transaction",
            "params": {
                "tx_proposal": tx_proposal,
                "account_id": alice_account_id,
            }
        });
        let res = dispatch(&client, body, &logger);
        let result = res.get("result").unwrap();
        let transaction_id = result
            .get("transaction_log")
            .unwrap()
            .get("transaction_log_id")
            .unwrap()
            .as_str()
            .unwrap();

        let json_tx_proposal: json_rpc::tx_proposal::TxProposal =
            serde_json::from_value(tx_proposal.clone()).unwrap();
        let payments_tx_proposal =
            mc_mobilecoind::payments::TxProposal::try_from(&json_tx_proposal).unwrap();

        // The MockBlockchainConnection does not write to the ledger_db
        add_block_with_tx_proposal(&mut ledger_db, payments_tx_proposal);
        assert_eq!(ledger_db.num_blocks().unwrap(), 14);

        // Wait for accounts to sync.
        manually_sync_account(
            &ledger_db,
            &db_ctx.get_db_instance(logger.clone()),
            &AccountID(alice_account_id.to_string()),
            &logger,
        );
        manually_sync_account(
            &ledger_db,
            &db_ctx.get_db_instance(logger.clone()),
            &AccountID(bob_account_id.to_string()),
            &logger,
        );
        manually_sync_account(
            &ledger_db,
            &db_ctx.get_db_instance(logger.clone()),
            &AccountID(charlie_account_id.to_string()),
            &logger,
        );

        // Get balances after submission
        let body = json!({
            "jsonrpc": "2.0",
            "id": 1,
            "method": "get_balance_for_account",
            "params": {
                "account_id": alice_account_id,
            }
        });
        let res = dispatch(&client, body, &logger);
        let result = res.get("result").unwrap();
        let balance_status = result.get("balance").unwrap();
        let unspent = balance_status
            .get("unspent_pmob")
            .unwrap()
            .as_str()
            .unwrap();
        assert_eq!(unspent, &(15 * MOB - Mob::MINIMUM_FEE).to_string());

        let body = json!({
            "jsonrpc": "2.0",
            "id": 1,
            "method": "get_balance_for_account",
            "params": {
                "account_id": bob_account_id,
            }
        });
        let res = dispatch(&client, body, &logger);
        let result = res.get("result").unwrap();
        let balance_status = result.get("balance").unwrap();
        let bob_unspent = balance_status
            .get("unspent_pmob")
            .unwrap()
            .as_str()
            .unwrap();
        assert_eq!(bob_unspent, "42000000000000");

        let body = json!({
            "jsonrpc": "2.0",
            "id": 1,
            "method": "get_balance_for_account",
            "params": {
                "account_id": charlie_account_id,
            }
        });
        let res = dispatch(&client, body, &logger);
        let result = res.get("result").unwrap();
        let balance_status = result.get("balance").unwrap();
        let charlie_unspent = balance_status
            .get("unspent_pmob")
            .unwrap()
            .as_str()
            .unwrap();
        assert_eq!(charlie_unspent, "43000000000000");

        // Get the transaction log and verify it contains what we expect
        let body = json!({
            "jsonrpc": "2.0",
            "id": 1,
            "method": "get_transaction_log",
            "params": {
                "transaction_log_id": transaction_id,
            }
        });
        let res = dispatch(&client, body, &logger);
        let result = res.get("result").unwrap();
        let transaction_log = result.get("transaction_log").unwrap();
        assert_eq!(
            transaction_log.get("direction").unwrap().as_str().unwrap(),
            "tx_direction_sent"
        );
        assert_eq!(
            transaction_log.get("value_pmob").unwrap().as_str().unwrap(),
            "85000000000000"
        );

        let mut output_addresses: Vec<String> = transaction_log
            .get("output_txos")
            .unwrap()
            .as_array()
            .unwrap()
            .iter()
            .map(|t| {
                t.get("recipient_address_id")
                    .unwrap()
                    .as_str()
                    .unwrap()
                    .into()
            })
            .collect();
        output_addresses.sort();
        let mut target_addresses = vec![bob_b58_public_address, charlie_b58_public_address];
        target_addresses.sort();
        assert_eq!(output_addresses, target_addresses);

        transaction_log.get("account_id").unwrap().as_str().unwrap();
        assert_eq!(
            transaction_log.get("fee_pmob").unwrap().as_str().unwrap(),
            &Mob::MINIMUM_FEE.to_string()
        );
        assert_eq!(
            transaction_log.get("status").unwrap().as_str().unwrap(),
            "tx_status_succeeded"
        );
        assert_eq!(
            transaction_log
                .get("submitted_block_index")
                .unwrap()
                .as_str()
                .unwrap(),
            "13"
        );
        assert_eq!(
            transaction_log
                .get("transaction_log_id")
                .unwrap()
                .as_str()
                .unwrap(),
            transaction_id
        );
    }

    #[test_with_logger]
    fn test_paginate_transactions(logger: Logger) {
        let mut rng: StdRng = SeedableRng::from_seed([20u8; 32]);
        let (client, mut ledger_db, db_ctx, _network_state) = setup(&mut rng, logger.clone());

        // Add an account
        let body = json!({
            "jsonrpc": "2.0",
            "id": 1,
            "method": "create_account",
            "params": {
                "name": "",
            }
        });
        let res = dispatch(&client, body, &logger);
        let result = res.get("result").unwrap();
        let account_obj = result.get("account").unwrap();
        let account_id = account_obj.get("account_id").unwrap().as_str().unwrap();
        let b58_public_address = account_obj.get("main_address").unwrap().as_str().unwrap();
        let public_address = b58_decode_public_address(b58_public_address).unwrap();

        // Add some transactions.
        for _ in 0..10 {
            add_block_to_ledger_db(
                &mut ledger_db,
                &vec![public_address.clone()],
                100,
                &vec![KeyImage::from(rng.next_u64())],
                &mut rng,
            );
        }

        assert_eq!(ledger_db.num_blocks().unwrap(), 22);
        manually_sync_account(
            &ledger_db,
            &db_ctx.get_db_instance(logger.clone()),
            &AccountID(account_id.to_string()),
            &logger,
        );

        // Check that we can paginate txo output.
        let body = json!({
            "jsonrpc": "2.0",
            "id": 1,
            "method": "get_all_txos_for_account",
            "params": {
                "account_id": account_id,
            }
        });
        let res = dispatch(&client, body, &logger);
        let result = res.get("result").unwrap();
        let txos_all = result.get("txo_ids").unwrap().as_array().unwrap();
        assert_eq!(txos_all.len(), 10);

        let body = json!({
            "jsonrpc": "2.0",
            "id": 1,
            "method": "get_txos_for_account",
            "params": {
                "account_id": account_id,
                "offset": "2",
                "limit": "5",
            }
        });
        let res = dispatch(&client, body, &logger);
        let result = res.get("result").unwrap();
        let txos_page = result.get("txo_ids").unwrap().as_array().unwrap();
        assert_eq!(txos_page.len(), 5);
        assert_eq!(txos_all[2..7].len(), 5);
        assert_eq!(txos_page[..], txos_all[2..7]);

        // Check that we can paginate transaction log output.
        let body = json!({
            "jsonrpc": "2.0",
            "id": 1,
            "method": "get_all_transaction_logs_for_account",
            "params": {
                "account_id": account_id,
            }
        });
        let res = dispatch(&client, body, &logger);
        let result = res.get("result").unwrap();
        let tx_logs_all = result
            .get("transaction_log_ids")
            .unwrap()
            .as_array()
            .unwrap();
        assert_eq!(tx_logs_all.len(), 10);

        let body = json!({
            "jsonrpc": "2.0",
            "id": 1,
            "method": "get_transaction_logs_for_account",
            "params": {
                "account_id": account_id,
                "offset": "3",
                "limit": "6",
            }
        });
        let res = dispatch(&client, body, &logger);
        let result = res.get("result").unwrap();
        let tx_logs_page = result
            .get("transaction_log_ids")
            .unwrap()
            .as_array()
            .unwrap();
        assert_eq!(tx_logs_page.len(), 6);
        assert_eq!(tx_logs_all[3..9].len(), 6);
        assert_eq!(tx_logs_page[..], tx_logs_all[3..9]);
    }

    #[test_with_logger]
    fn test_paginate_assigned_addresses(logger: Logger) {
        let mut rng: StdRng = SeedableRng::from_seed([20u8; 32]);
        let (client, _ledger_db, _db_ctx, _network_state) = setup(&mut rng, logger.clone());

        // Add an account
        let body = json!({
            "jsonrpc": "2.0",
            "id": 1,
            "method": "create_account",
            "params": {
                "name": "",
            }
        });
        let res = dispatch(&client, body, &logger);
        let result = res.get("result").unwrap();
        let account_obj = result.get("account").unwrap();
        let account_id = account_obj.get("account_id").unwrap().as_str().unwrap();

        // Assign some addresses.
        for _ in 0..10 {
            let body = json!({
                "jsonrpc": "2.0",
                "id": 1,
                "method": "assign_address_for_account",
                "params": {
                    "account_id": account_id,
                    "metadata": "subaddress_index_2",
                }
            });
            dispatch(&client, body, &logger);
        }

        // Check that we can paginate address output.
        let body = json!({
            "jsonrpc": "2.0",
            "id": 1,
            "method": "get_all_addresses_for_account",
            "params": {
                "account_id": account_id,
            },
        });
        let res = dispatch(&client, body, &logger);
        let result = res.get("result").unwrap();
        let addresses_all = result.get("public_addresses").unwrap().as_array().unwrap();
        assert_eq!(addresses_all.len(), 12); // Accounts start with 2 addresses, then we created 10.

        let body = json!({
            "jsonrpc": "2.0",
            "id": 1,
            "method": "get_addresses_for_account",
            "params": {
                "account_id": account_id,
                "offset": "1",
                "limit": "4",
            },
        });
        let res = dispatch(&client, body, &logger);
        let result = res.get("result").unwrap();
        let addresses_page = result.get("public_addresses").unwrap().as_array().unwrap();
        assert_eq!(addresses_page.len(), 4);
        assert_eq!(addresses_page[..], addresses_all[1..5]);
    }

    #[test_with_logger]
    fn test_next_subaddress_fails_with_fog(logger: Logger) {
        use crate::db::WalletDbError::SubaddressesNotSupportedForFOGEnabledAccounts as subaddress_error;

        let mut rng: StdRng = SeedableRng::from_seed([20u8; 32]);
        let (client, mut _ledger_db, _db_ctx, _network_state) = setup(&mut rng, logger.clone());

        // Create Account
        let body = json!({
            "jsonrpc": "2.0",
            "id": 1,
            "method": "create_account",
            "params": {
                "name": "Alice Main Account",
                "fog_report_url": "fog://fog-report.example.com",
                "fog_report_id": "",
                "fog_authority_spki": "MIICIjANBgkqhkiG9w0BAQEFAAOCAg8AMIICCgKCAgEAvnB9wTbTOT5uoizRYaYbw7XIEkInl8E7MGOAQj+xnC+F1rIXiCnc/t1+5IIWjbRGhWzo7RAwI5sRajn2sT4rRn9NXbOzZMvIqE4hmhmEzy1YQNDnfALAWNQ+WBbYGW+Vqm3IlQvAFFjVN1YYIdYhbLjAPdkgeVsWfcLDforHn6rR3QBZYZIlSBQSKRMY/tywTxeTCvK2zWcS0kbbFPtBcVth7VFFVPAZXhPi9yy1AvnldO6n7KLiupVmojlEMtv4FQkk604nal+j/dOplTATV8a9AJBbPRBZ/yQg57EG2Y2MRiHOQifJx0S5VbNyMm9bkS8TD7Goi59aCW6OT1gyeotWwLg60JRZTfyJ7lYWBSOzh0OnaCytRpSWtNZ6barPUeOnftbnJtE8rFhF7M4F66et0LI/cuvXYecwVwykovEVBKRF4HOK9GgSm17mQMtzrD7c558TbaucOWabYR04uhdAc3s10MkuONWG0wIQhgIChYVAGnFLvSpp2/aQEq3xrRSETxsixUIjsZyWWROkuA0IFnc8d7AmcnUBvRW7FT/5thWyk5agdYUGZ+7C1o69ihR1YxmoGh69fLMPIEOhYh572+3ckgl2SaV4uo9Gvkz8MMGRBcMIMlRirSwhCfozV2RyT5Wn1NgPpyc8zJL7QdOhL7Qxb+5WjnCVrQYHI2cCAwEAAQ=="
            },
        });

        let creation_res = dispatch(&client, body, &logger);
        let creation_result = creation_res.get("result").unwrap();
        let account_obj = creation_result.get("account").unwrap();
        let account_id = account_obj.get("account_id").unwrap().as_str().unwrap();
        assert_eq!(creation_res.get("jsonrpc").unwrap(), "2.0");

        // assign next subaddress for account
        let body = json!({
            "jsonrpc": "2.0",
            "id": 1,
            "method": "assign_address_for_account",
            "params": {
                "account_id": account_id,
                "metadata": "subaddress_index_2",
            }
        });
        let res = dispatch(&client, body, &logger);
        let error = res.get("error").unwrap();
        let data = error.get("data").unwrap();
        let details = data.get("details").unwrap();
        assert!(details.to_string().contains(&subaddress_error.to_string()));
    }

    #[test_with_logger]
    fn test_import_account_with_next_subaddress_index(logger: Logger) {
        let mut rng: StdRng = SeedableRng::from_seed([20u8; 32]);
        let (client, mut ledger_db, db_ctx, _network_state) = setup(&mut rng, logger.clone());

        // create an account
        let body = json!({
            "jsonrpc": "2.0",
            "id": 1,
            "method": "import_account_from_legacy_root_entropy",
            "params": {
                "entropy": "c593274dc6f6eb94242e34ae5f0ab16bc3085d45d49d9e18b8a8c6f057e6b56b",
                "name": "Alice Main Account",
            }
        });
        let res = dispatch(&client, body, &logger);
        let result = res.get("result").unwrap();
        let account_obj = result.get("account").unwrap();
        let account_id = account_obj.get("account_id").unwrap().as_str().unwrap();

        // assign next subaddress for account
        let body = json!({
            "jsonrpc": "2.0",
            "id": 1,
            "method": "assign_address_for_account",
            "params": {
                "account_id": account_id,
                "metadata": "subaddress_index_2",
            }
        });
        let res = dispatch(&client, body, &logger);
        let result = res.get("result").unwrap();
        let address = result.get("address").unwrap();
        let b58_public_address = address.get("public_address").unwrap().as_str().unwrap();
        let public_address = b58_decode_public_address(b58_public_address).unwrap();

        // Add a block to fund account at the new subaddress.
        add_block_to_ledger_db(
            &mut ledger_db,
            &vec![public_address],
            100000000000000, // 100.0 MOB
            &vec![KeyImage::from(rng.next_u64())],
            &mut rng,
        );

        manually_sync_account(
            &ledger_db,
            &db_ctx.get_db_instance(logger.clone()),
            &AccountID(account_id.to_string()),
            &logger,
        );
        assert_eq!(ledger_db.num_blocks().unwrap(), 13);

        let body = json!({
            "jsonrpc": "2.0",
            "id": 1,
            "method": "get_balance_for_account",
            "params": {
                "account_id": account_id,
            }
        });
        let res = dispatch(&client, body, &logger);
        let result = res.get("result").unwrap();
        let balance = result.get("balance").unwrap();
        let unspent_pmob = balance.get("unspent_pmob").unwrap().as_str().unwrap();

        assert_eq!("100000000000000", unspent_pmob);

        let body = json!({
            "jsonrpc": "2.0",
            "id": 1,
            "method": "remove_account",
            "params": {
                "account_id": account_id,
            }
        });
        dispatch(&client, body, &logger);

        let body = json!({
            "jsonrpc": "2.0",
            "id": 1,
            "method": "import_account_from_legacy_root_entropy",
            "params": {
                "entropy": "c593274dc6f6eb94242e34ae5f0ab16bc3085d45d49d9e18b8a8c6f057e6b56b",
                "name": "Alice Main Account",
            }
        });
        dispatch(&client, body, &logger);

        manually_sync_account(
            &ledger_db,
            &db_ctx.get_db_instance(logger.clone()),
            &AccountID(account_id.to_string()),
            &logger,
        );
        let body = json!({
            "jsonrpc": "2.0",
            "id": 1,
            "method": "get_balance_for_account",
            "params": {
                "account_id": account_id,
            }
        });
        let res = dispatch(&client, body, &logger);
        let result = res.get("result").unwrap();
        let balance = result.get("balance").unwrap();
        let unspent_pmob = balance.get("unspent_pmob").unwrap().as_str().unwrap();
        let orphaned_pmob = balance.get("orphaned_pmob").unwrap().as_str().unwrap();
        let spent_pmob = balance.get("spent_pmob").unwrap().as_str().unwrap();

        assert_eq!("0", unspent_pmob);
        assert_eq!("100000000000000", orphaned_pmob);
        assert_eq!("0", spent_pmob);

        // assign next subaddress for account
        let body = json!({
            "jsonrpc": "2.0",
            "id": 1,
            "method": "assign_address_for_account",
            "params": {
                "account_id": account_id,
                "metadata": "subaddress_index_2",
            }
        });
        dispatch(&client, body, &logger);

        let body = json!({
            "jsonrpc": "2.0",
            "id": 1,
            "method": "get_balance_for_account",
            "params": {
                "account_id": account_id,
            }
        });
        let res = dispatch(&client, body, &logger);
        let result = res.get("result").unwrap();
        let balance = result.get("balance").unwrap();
        let unspent_pmob = balance.get("unspent_pmob").unwrap().as_str().unwrap();
        let orphaned_pmob = balance.get("orphaned_pmob").unwrap().as_str().unwrap();

        assert_eq!("100000000000000", unspent_pmob);
        assert_eq!("0", orphaned_pmob);

        let body = json!({
            "jsonrpc": "2.0",
            "id": 1,
            "method": "remove_account",
            "params": {
                "account_id": account_id,
            }
        });
        dispatch(&client, body, &logger);

        let body = json!({
            "jsonrpc": "2.0",
            "id": 1,
            "method": "import_account_from_legacy_root_entropy",
            "params": {
                "entropy": "c593274dc6f6eb94242e34ae5f0ab16bc3085d45d49d9e18b8a8c6f057e6b56b",
                "name": "Alice Main Account",
                "next_subaddress_index": "3",
            }
        });
        dispatch(&client, body, &logger);

        manually_sync_account(
            &ledger_db,
            &db_ctx.get_db_instance(logger.clone()),
            &AccountID(account_id.to_string()),
            &logger,
        );

        let body = json!({
            "jsonrpc": "2.0",
            "id": 1,
            "method": "get_balance_for_account",
            "params": {
                "account_id": account_id,
            }
        });
        let res = dispatch(&client, body, &logger);
        let result = res.get("result").unwrap();
        let balance = result.get("balance").unwrap();
        let unspent_pmob = balance.get("unspent_pmob").unwrap().as_str().unwrap();
        let orphaned_pmob = balance.get("orphaned_pmob").unwrap().as_str().unwrap();

        assert_eq!("100000000000000", unspent_pmob);
        assert_eq!("0", orphaned_pmob);
    }

    #[test_with_logger]
    fn test_send_txo_received_from_removed_account(logger: Logger) {
        use crate::db::schema::txos;
        use diesel::{dsl::count, prelude::*};

        let mut rng: StdRng = SeedableRng::from_seed([20u8; 32]);
        let (client, mut ledger_db, db_ctx, _network_state) = setup(&mut rng, logger.clone());

        let wallet_db = db_ctx.get_db_instance(logger.clone());

        // Add three accounts.
        let body = json!({
            "jsonrpc": "2.0",
            "id": 1,
            "method": "create_account",
            "params": {
                "name": "account 1",
            }
        });
        let res = dispatch(&client, body, &logger);
        let result = res.get("result").unwrap();
        let account_obj = result.get("account").unwrap();
        let account_id_1 = account_obj.get("account_id").unwrap().as_str().unwrap();
        let b58_public_address_1 = account_obj.get("main_address").unwrap().as_str().unwrap();
        let public_address_1 = b58_decode_public_address(b58_public_address_1).unwrap();

        let body = json!({
            "jsonrpc": "2.0",
            "id": 1,
            "method": "create_account",
            "params": {
                "name": "account 2",
            }
        });
        let res = dispatch(&client, body, &logger);
        let result = res.get("result").unwrap();
        let account_obj = result.get("account").unwrap();
        let account_id_2 = account_obj.get("account_id").unwrap().as_str().unwrap();
        let b58_public_address_2 = account_obj.get("main_address").unwrap().as_str().unwrap();

        let body = json!({
            "jsonrpc": "2.0",
            "id": 1,
            "method": "create_account",
            "params": {
                "name": "account 3",
            }
        });
        let res = dispatch(&client, body, &logger);
        let result = res.get("result").unwrap();
        let account_obj = result.get("account").unwrap();
        let account_id_3 = account_obj.get("account_id").unwrap().as_str().unwrap();
        let b58_public_address_3 = account_obj.get("main_address").unwrap().as_str().unwrap();

        // Add a block to fund account 1.
        assert_eq!(
            txos::table
                .select(count(txos::txo_id_hex))
                .first::<i64>(&wallet_db.get_conn().unwrap())
                .unwrap(),
            0
        );
        add_block_to_ledger_db(
            &mut ledger_db,
            &vec![public_address_1],
            100000000000000, // 100.0 MOB
            &vec![KeyImage::from(rng.next_u64())],
            &mut rng,
        );

        manually_sync_account(
            &ledger_db,
            &wallet_db,
            &AccountID(account_id_1.to_string()),
            &logger,
        );
        assert_eq!(
            txos::table
                .select(count(txos::txo_id_hex))
                .first::<i64>(&wallet_db.get_conn().unwrap())
                .unwrap(),
            1
        );

        // Send some coins to account 2.
        let body = json!({
            "jsonrpc": "2.0",
            "id": 1,
            "method": "build_transaction",
            "params": {
                "account_id": account_id_1,
                "recipient_public_address": b58_public_address_2,
                "value_pmob": "84000000000000", // 84.0 MOB
            }
        });
        let res = dispatch(&client, body, &logger);
        let result = res.get("result").unwrap();
        let tx_proposal = result.get("tx_proposal").unwrap();

        let body = json!({
            "jsonrpc": "2.0",
            "id": 1,
            "method": "submit_transaction",
            "params": {
                "tx_proposal": tx_proposal,
                "account_id": account_id_1,
            }
        });
        let res = dispatch(&client, body, &logger);
        let result = res.get("result");
        assert!(result.is_some());

        let json_tx_proposal: json_rpc::tx_proposal::TxProposal =
            serde_json::from_value(tx_proposal.clone()).unwrap();
        let payments_tx_proposal =
            mc_mobilecoind::payments::TxProposal::try_from(&json_tx_proposal).unwrap();

        add_block_with_tx_proposal(&mut ledger_db, payments_tx_proposal);

        manually_sync_account(
            &ledger_db,
            &wallet_db,
            &AccountID(account_id_2.to_string()),
            &logger,
        );
        assert_eq!(
            txos::table
                .select(count(txos::txo_id_hex))
                .first::<i64>(&wallet_db.get_conn().unwrap())
                .unwrap(),
            3
        );

        // Remove account 1.
        let body = json!({
            "jsonrpc": "2.0",
            "id": 2,
            "method": "remove_account",
            "params": {
                "account_id": account_id_1,
            }
        });
        let res = dispatch(&client, body, &logger);
        let result = res.get("result").unwrap();
        assert_eq!(result["removed"].as_bool().unwrap(), true,);
        assert_eq!(
            txos::table
                .select(count(txos::txo_id_hex))
                .first::<i64>(&wallet_db.get_conn().unwrap())
                .unwrap(),
            1
        );

        // Send coins from account 2 to account 3.
        let body = json!({
            "jsonrpc": "2.0",
            "id": 1,
            "method": "build_transaction",
            "params": {
                "account_id": account_id_2,
                "recipient_public_address": b58_public_address_3,
                "value_pmob": "42000000000000", // 42.0 MOB
            }
        });
        let res = dispatch(&client, body, &logger);
        let result = res.get("result").unwrap();
        let tx_proposal = result.get("tx_proposal").unwrap();

        let body = json!({
            "jsonrpc": "2.0",
            "id": 1,
            "method": "submit_transaction",
            "params": {
                "tx_proposal": tx_proposal,
                "account_id": account_id_2,
            }
        });
        let res = dispatch(&client, body, &logger);
        let result = res.get("result");
        assert!(result.is_some());

        let json_tx_proposal: json_rpc::tx_proposal::TxProposal =
            serde_json::from_value(tx_proposal.clone()).unwrap();
        let payments_tx_proposal =
            mc_mobilecoind::payments::TxProposal::try_from(&json_tx_proposal).unwrap();

        add_block_with_tx_proposal(&mut ledger_db, payments_tx_proposal);

        manually_sync_account(
            &ledger_db,
            &wallet_db,
            &AccountID(account_id_3.to_string()),
            &logger,
        );
        assert_eq!(
            txos::table
                .select(count(txos::txo_id_hex))
                .first::<i64>(&wallet_db.get_conn().unwrap())
                .unwrap(),
            3
        );

        // Check that account 3 received its coins.
        let body = json!({
            "jsonrpc": "2.0",
            "id": 1,
            "method": "get_balance_for_account",
            "params": {
                "account_id": account_id_3,
            }
        });
        let res = dispatch(&client, body, &logger);
        let result = res.get("result").unwrap();
        let balance_status = result.get("balance").unwrap();
        let unspent = balance_status["unspent_pmob"].as_str().unwrap();
        assert_eq!(unspent, "42000000000000"); // 42.0 MOB
    }

    #[test_with_logger]
    fn test_create_assigned_subaddress(logger: Logger) {
        let mut rng: StdRng = SeedableRng::from_seed([20u8; 32]);
        let (client, mut ledger_db, db_ctx, _network_state) = setup(&mut rng, logger.clone());

        // Add an account
        let body = json!({
            "jsonrpc": "2.0",
            "id": 1,
            "method": "create_account",
            "params": {
                "name": "Alice Main Account",
            }
        });
        let res = dispatch(&client, body, &logger);
        let result = res.get("result").unwrap();
        let account_id = result
            .get("account")
            .unwrap()
            .get("account_id")
            .unwrap()
            .as_str()
            .unwrap();

        // Create a subaddress
        let body = json!({
            "jsonrpc": "2.0",
            "id": 1,
            "method": "assign_address_for_account",
            "params": {
                "account_id": account_id,
                "comment": "For Bob",
            }
        });
        let res = dispatch(&client, body, &logger);
        let result = res.get("result").unwrap();
        let b58_public_address = result
            .get("address")
            .unwrap()
            .get("public_address")
            .unwrap()
            .as_str()
            .unwrap();
        let from_bob_public_address = b58_decode_public_address(b58_public_address).unwrap();

        // Add a block to the ledger with a transaction "From Bob"
        add_block_to_ledger_db(
            &mut ledger_db,
            &vec![from_bob_public_address],
            42000000000000,
            &vec![KeyImage::from(rng.next_u64())],
            &mut rng,
        );

        manually_sync_account(
            &ledger_db,
            &db_ctx.get_db_instance(logger.clone()),
            &AccountID(account_id.to_string()),
            &logger,
        );

        let body = json!({
            "jsonrpc": "2.0",
            "id": 1,
            "method": "get_all_txos_for_account",
            "params": {
                "account_id": account_id,
            }
        });
        let res = dispatch(&client, body, &logger);
        let result = res.get("result").unwrap();
        let txos = result.get("txo_ids").unwrap().as_array().unwrap();
        assert_eq!(txos.len(), 1);
        let txo_map = result.get("txo_map").unwrap().as_object().unwrap();
        let txo = &txo_map.get(txos[0].as_str().unwrap()).unwrap();
        let status_map = txo
            .get("account_status_map")
            .unwrap()
            .as_object()
            .unwrap()
            .get(account_id)
            .unwrap();
        let txo_status = status_map.get("txo_status").unwrap().as_str().unwrap();
        assert_eq!(txo_status, TXO_STATUS_UNSPENT);
        let txo_type = status_map.get("txo_type").unwrap().as_str().unwrap();
        assert_eq!(txo_type, TXO_TYPE_RECEIVED);
        let value = txo.get("value_pmob").unwrap().as_str().unwrap();
        assert_eq!(value, "42000000000000");
    }

    #[test_with_logger]
    fn test_get_address_for_account(logger: Logger) {
        let mut rng: StdRng = SeedableRng::from_seed([20u8; 32]);
        let (client, _ledger_db, _db_ctx, _network_state) = setup(&mut rng, logger.clone());

        // Add an account
        let body = json!({
            "jsonrpc": "2.0",
            "id": 1,
            "method": "create_account",
            "params": {
                "name": "Alice Main Account",
            }
        });
        let res = dispatch(&client, body, &logger);
        let result = res.get("result").unwrap();
        let account_id = result
            .get("account")
            .unwrap()
            .get("account_id")
            .unwrap()
            .as_str()
            .unwrap();

        let body = json!({
            "jsonrpc": "2.0",
            "id": 1,
            "method": "get_address_for_account",
            "params": {
                "account_id": account_id,
                "index": 2,
            }
        });
        let res = dispatch(&client, body, &logger);
        let error = res.get("error").unwrap();
        let code = error.get("code").unwrap();
        assert_eq!(code, -32603);

        // Create a subaddress
        let body = json!({
            "jsonrpc": "2.0",
            "id": 1,
            "method": "assign_address_for_account",
            "params": {
                "account_id": account_id,
                "comment": "test",
            }
        });
        dispatch(&client, body, &logger);

        let body = json!({
            "jsonrpc": "2.0",
            "id": 1,
            "method": "get_address_for_account",
            "params": {
                "account_id": account_id,
                "index": 2,
            }
        });
        let res = dispatch(&client, body, &logger);
        let result = res.get("result").unwrap();
        let address = result.get("address").unwrap();
        let subaddress_index = address.get("subaddress_index").unwrap().as_str().unwrap();

        assert_eq!(subaddress_index, "2");
    }

    #[test_with_logger]
    fn test_verify_address(logger: Logger) {
        let mut rng: StdRng = SeedableRng::from_seed([20u8; 32]);
        let (client, _ledger_db, _db_ctx, _network_state) = setup(&mut rng, logger.clone());

        // Add an account
        let body = json!({
            "jsonrpc": "2.0",
            "id": 1,
            "method": "verify_address",
            "params": {
                "address": "NOTVALIDB58",
            }
        });
        let res = dispatch(&client, body, &logger);
        let result = res["result"]["verified"].as_bool().unwrap();
        assert!(!result);

        // Add an account
        let body = json!({
            "jsonrpc": "2.0",
            "id": 1,
            "method": "create_account",
            "params": {
                "name": "Alice Main Account",
            }
        });
        let res = dispatch(&client, body, &logger);
        let b58_public_address = res["result"]["account"]["main_address"].as_str().unwrap();

        let body = json!({
            "jsonrpc": "2.0",
            "id": 1,
            "method": "verify_address",
            "params": {
                "address": b58_public_address,
            }
        });
        let res = dispatch(&client, body, &logger);
        let result = res["result"]["verified"].as_bool().unwrap();
        assert!(result);
    }

    #[test_with_logger]
    fn test_balance_for_address(logger: Logger) {
        let mut rng: StdRng = SeedableRng::from_seed([20u8; 32]);
        let (client, mut ledger_db, db_ctx, _network_state) = setup(&mut rng, logger.clone());

        // Add an account
        let body = json!({
            "jsonrpc": "2.0",
            "api_version": "2",
            "id": 1,
            "method": "create_account",
            "params": {
                "name": "Alice Main Account",
            }
        });
        let res = dispatch(&client, body, &logger);
        let account_id = res["result"]["account"]["account_id"].as_str().unwrap();
        let b58_public_address = res["result"]["account"]["main_address"].as_str().unwrap();

        let alice_public_address = b58_decode_public_address(&b58_public_address)
            .expect("Could not b58_decode public address");
        add_block_to_ledger_db(
            &mut ledger_db,
            &vec![alice_public_address],
            42 * MOB,
            &vec![KeyImage::from(rng.next_u64())],
            &mut rng,
        );
        //
        manually_sync_account(
            &ledger_db,
            &db_ctx.get_db_instance(logger.clone()),
            &AccountID(account_id.to_string()),
            &logger,
        );

        let body = json!({
            "jsonrpc": "2.0",
            "api_version": "2",
            "id": 1,
            "method": "get_balance_for_address",
            "params": {
                "address": b58_public_address,
            }
        });
        let res = dispatch(&client, body, &logger);
        let balance = res["result"]["balance"].clone();
        assert_eq!(
            balance["unspent_pmob"]
                .as_str()
                .unwrap()
                .parse::<u64>()
                .expect("Could not parse u64"),
            42 * MOB
        );
        assert_eq!(
            balance["pending_pmob"]
                .as_str()
                .unwrap()
                .parse::<u64>()
                .expect("Could not parse u64"),
            0
        );
        assert_eq!(
            balance["spent_pmob"]
                .as_str()
                .unwrap()
                .parse::<u64>()
                .expect("Could not parse u64"),
            0
        );
        assert_eq!(
            balance["secreted_pmob"]
                .as_str()
                .unwrap()
                .parse::<u64>()
                .expect("Could not parse u64"),
            0
        );
        assert_eq!(
            balance["orphaned_pmob"]
                .as_str()
                .unwrap()
                .parse::<u64>()
                .expect("Could not parse u64"),
            0
        );

        // Create a subaddress
        let body = json!({
            "jsonrpc": "2.0",
            "api_version": "2",
            "id": 1,
            "method": "assign_address_for_account",
            "params": {
                "account_id": account_id,
                "comment": "For Bob",
            }
        });
        let res = dispatch(&client, body, &logger);
        let result = res.get("result").unwrap();
        let from_bob_b58_public_address = result
            .get("address")
            .unwrap()
            .get("public_address")
            .unwrap()
            .as_str()
            .unwrap();
        let from_bob_public_address =
            b58_decode_public_address(from_bob_b58_public_address).unwrap();

        // Add a block to the ledger with a transaction "From Bob"
        add_block_to_ledger_db(
            &mut ledger_db,
            &vec![from_bob_public_address],
            64 * MOB,
            &vec![KeyImage::from(rng.next_u64())],
            &mut rng,
        );
        //
        manually_sync_account(
            &ledger_db,
            &db_ctx.get_db_instance(logger.clone()),
            &AccountID(account_id.to_string()),
            &logger,
        );

        let body = json!({
            "jsonrpc": "2.0",
            "api_version": "2",
            "id": 1,
            "method": "get_balance_for_address",
            "params": {
                "address": from_bob_b58_public_address,
            }
        });
        let res = dispatch(&client, body, &logger);
        let balance = res["result"]["balance"].clone();
        assert_eq!(
            balance["unspent_pmob"]
                .as_str()
                .unwrap()
                .parse::<u64>()
                .expect("Could not parse u64"),
            64 * MOB
        );
    }

    /// This test is intended to make sure that when a subaddress is assigned
    /// that it correctly generates and checks the key image against the ledger
    /// db to see if the previously orphaned txo has been spent or not
    #[test_with_logger]
    fn test_mark_orphaned_txo_as_spent(logger: Logger) {
        let mut rng: StdRng = SeedableRng::from_seed([20u8; 32]);
        let (client, mut ledger_db, db_ctx, _network_state) = setup(&mut rng, logger.clone());

        // Add an account
        let body = json!({
            "jsonrpc": "2.0",
            "id": 1,
            "method": "import_account",
            "params": {
                "mnemonic": "sheriff odor square mistake huge skate mouse shoot purity weapon proof stuff correct concert blanket neck own shift clay mistake air viable stick group",
                "key_derivation_version": "2",
                "name": "Alice Main Account",
            }
        });
        let res = dispatch(&client, body, &logger);
        let result = res.get("result").unwrap();
        let account_obj = result.get("account").unwrap();
        let account_id = account_obj.get("account_id").unwrap().as_str().unwrap();

        // Assign next subaddress for account.
        let body = json!({
            "jsonrpc": "2.0",
            "id": 1,
            "method": "assign_address_for_account",
            "params": {
                "account_id": account_id,
                "metadata": "subaddress_index_2",
            }
        });
        let res = dispatch(&client, body, &logger);
        let result = res.get("result").unwrap();
        let address = result.get("address").unwrap();
        let b58_public_address = address.get("public_address").unwrap().as_str().unwrap();
        let public_address = b58_decode_public_address(b58_public_address).unwrap();

        // Add a block to fund account at the new subaddress.
        add_block_to_ledger_db(
            &mut ledger_db,
            &vec![public_address.clone()],
            100000000000000, // 100.0 MOB
            &vec![KeyImage::from(rng.next_u64())],
            &mut rng,
        );

        add_block_to_ledger_db(
            &mut ledger_db,
            &vec![public_address.clone()],
            500000000000000, // 500.0 MOB
            &vec![KeyImage::from(rng.next_u64())],
            &mut rng,
        );

        manually_sync_account(
            &ledger_db,
            &db_ctx.get_db_instance(logger.clone()),
            &AccountID(account_id.to_string()),
            &logger,
        );

        // Remove the account.
        let body = json!({
            "jsonrpc": "2.0",
            "id": 2,
            "method": "remove_account",
            "params": {
                "account_id": *account_id,
            }
        });
        let res = dispatch(&client, body, &logger);
        let result = res.get("result").unwrap();
        assert_eq!(result["removed"].as_bool().unwrap(), true,);

        // Add the same account back.
        let body = json!({
            "jsonrpc": "2.0",
            "id": 1,
            "method": "import_account",
            "params": {
                "mnemonic": "sheriff odor square mistake huge skate mouse shoot purity weapon proof stuff correct concert blanket neck own shift clay mistake air viable stick group",
                "key_derivation_version": "2",
                "name": "Alice Main Account",
            }
        });
        let res = dispatch(&client, body, &logger);
        let result = res.get("result").unwrap();
        let account_obj = result.get("account").unwrap();
        let account_id = account_obj.get("account_id").unwrap().as_str().unwrap();

        manually_sync_account(
            &ledger_db,
            &db_ctx.get_db_instance(logger.clone()),
            &AccountID(account_id.to_string()),
            &logger,
        );

        let body = json!({
            "jsonrpc": "2.0",
            "id": 1,
            "method": "get_balance_for_account",
            "params": {
                "account_id": *account_id,
            }
        });
        let res = dispatch(&client, body, &logger);
        let result = res.get("result").unwrap();
        let balance = result.get("balance").unwrap();
        assert_eq!(balance.get("unspent_pmob").unwrap(), "0");
        assert_eq!(balance.get("spent_pmob").unwrap(), "0");
        assert_eq!(balance.get("orphaned_pmob").unwrap(), "600000000000000");

        // Add back next subaddress. Txos are detected as unspent.
        let body = json!({
            "jsonrpc": "2.0",
            "id": 1,
            "method": "assign_address_for_account",
            "params": {
                "account_id": account_id,
                "metadata": "subaddress_index_2",
            }
        });
        dispatch(&client, body, &logger);

        let body = json!({
            "jsonrpc": "2.0",
            "id": 1,
            "method": "get_balance_for_account",
            "params": {
                "account_id": *account_id,
            }
        });
        let res = dispatch(&client, body, &logger);
        let result = res.get("result").unwrap();
        let balance = result.get("balance").unwrap();
        assert_eq!(balance.get("unspent_pmob").unwrap(), "600000000000000");
        assert_eq!(balance.get("spent_pmob").unwrap(), "0");
        assert_eq!(balance.get("orphaned_pmob").unwrap(), "0");

        // Create a second account.
        let body = json!({
            "jsonrpc": "2.0",
            "id": 1,
            "method": "create_account",
            "params": {
                "name": "account 2",
            }
        });
        let res = dispatch(&client, body, &logger);
        let result = res.get("result").unwrap();
        let account_obj = result.get("account").unwrap();
        let account_id_2 = account_obj.get("account_id").unwrap().as_str().unwrap();
        let b58_public_address_2 = account_obj.get("main_address").unwrap().as_str().unwrap();

        // Remove the second Account
        let body = json!({
            "jsonrpc": "2.0",
            "id": 2,
            "method": "remove_account",
            "params": {
                "account_id": *account_id_2,
            }
        });
        let res = dispatch(&client, body, &logger);
        let result = res.get("result").unwrap();
        assert_eq!(result["removed"].as_bool().unwrap(), true,);

        // Send some coins to the removed second account.
        let body = json!({
            "jsonrpc": "2.0",
            "id": 1,
            "method": "build_transaction",
            "params": {
                "account_id": account_id,
                "recipient_public_address": b58_public_address_2,
                "value_pmob": "50000000000000", // 50.0 MOB
            }
        });
        let res = dispatch(&client, body, &logger);
        let result = res.get("result").unwrap();
        let tx_proposal = result.get("tx_proposal").unwrap();

        let body = json!({
            "jsonrpc": "2.0",
            "id": 1,
            "method": "submit_transaction",
            "params": {
                "tx_proposal": tx_proposal
            }
        });
        let res = dispatch(&client, body, &logger);
        let result = res.get("result");
        assert!(result.is_some());

        let json_tx_proposal: json_rpc::tx_proposal::TxProposal =
            serde_json::from_value(tx_proposal.clone()).unwrap();
        let payments_tx_proposal =
            mc_mobilecoind::payments::TxProposal::try_from(&json_tx_proposal).unwrap();

        add_block_with_tx_proposal(&mut ledger_db, payments_tx_proposal);

        manually_sync_account(
            &ledger_db,
            &db_ctx.get_db_instance(logger.clone()),
            &AccountID(account_id.to_string()),
            &logger,
        );

        // The first account shows the coins are spent.
        let body = json!({
            "jsonrpc": "2.0",
            "id": 1,
            "method": "get_balance_for_account",
            "params": {
                "account_id": *account_id,
            }
        });
        let res = dispatch(&client, body, &logger);
        let result = res.get("result").unwrap();
        let balance = result.get("balance").unwrap();
        assert_eq!(balance.get("unspent_pmob").unwrap(), "549999600000000");
        assert_eq!(balance.get("spent_pmob").unwrap(), "100000000000000");
        assert_eq!(balance.get("orphaned_pmob").unwrap(), "0");

        // Remove the first account and add it back again.
        let body = json!({
            "jsonrpc": "2.0",
            "id": 2,
            "method": "remove_account",
            "params": {
                "account_id": *account_id,
            }
        });
        let res = dispatch(&client, body, &logger);
        let result = res.get("result").unwrap();
        assert_eq!(result["removed"].as_bool().unwrap(), true,);

        let body = json!({
            "jsonrpc": "2.0",
            "id": 1,
            "method": "import_account",
            "params": {
                "mnemonic": "sheriff odor square mistake huge skate mouse shoot purity weapon proof stuff correct concert blanket neck own shift clay mistake air viable stick group",
                "key_derivation_version": "2",
                "name": "Alice Main Account",
            }
        });
        let res = dispatch(&client, body, &logger);
        let result = res.get("result").unwrap();
        let account_obj = result.get("account").unwrap();
        let account_id = account_obj.get("account_id").unwrap().as_str().unwrap();

        manually_sync_account(
            &ledger_db,
            &db_ctx.get_db_instance(logger.clone()),
            &AccountID(account_id.to_string()),
            &logger,
        );

        // The unspent pmob shows what wasn't sent to the second account.
        // The orphaned pmob are because we haven't added back the next subaddress.
        let body = json!({
            "jsonrpc": "2.0",
            "id": 1,
            "method": "get_balance_for_account",
            "params": {
                "account_id": *account_id,
            }
        });
        let res = dispatch(&client, body, &logger);
        let result = res.get("result").unwrap();
        let balance = result.get("balance").unwrap();
        assert_eq!(balance.get("unspent_pmob").unwrap(), "49999600000000");
        assert_eq!(balance.get("spent_pmob").unwrap(), "0");
        assert_eq!(balance.get("orphaned_pmob").unwrap(), "600000000000000");
    }

    #[test_with_logger]
    fn test_get_all_txos(logger: Logger) {
        let mut rng: StdRng = SeedableRng::from_seed([20u8; 32]);
        let (client, mut ledger_db, db_ctx, _network_state) = setup(&mut rng, logger.clone());

        // Add an account
        let body = json!({
            "jsonrpc": "2.0",
            "id": 1,
            "method": "create_account",
            "params": {
                "name": "Alice Main Account",
            }
        });
        let res = dispatch(&client, body, &logger);
        let result = res.get("result").unwrap();
        let account_obj = result.get("account").unwrap();
        let account_id = account_obj.get("account_id").unwrap().as_str().unwrap();
        let b58_public_address = account_obj.get("main_address").unwrap().as_str().unwrap();
        let public_address = b58_decode_public_address(b58_public_address).unwrap();

        // Add a block with a txo for this address
        add_block_to_ledger_db(
            &mut ledger_db,
            &vec![public_address],
            100,
            &vec![KeyImage::from(rng.next_u64())],
            &mut rng,
        );

        manually_sync_account(
            &ledger_db,
            &db_ctx.get_db_instance(logger.clone()),
            &AccountID(account_id.to_string()),
            &logger,
        );

        let body = json!({
            "jsonrpc": "2.0",
            "id": 1,
            "method": "get_all_txos_for_account",
            "params": {
                "account_id": account_id,
            }
        });
        let res = dispatch(&client, body, &logger);
        let result = res.get("result").unwrap();
        let txos = result.get("txo_ids").unwrap().as_array().unwrap();
        assert_eq!(txos.len(), 1);
        let txo_map = result.get("txo_map").unwrap().as_object().unwrap();
        let txo = txo_map.get(txos[0].as_str().unwrap()).unwrap();
        let account_status_map = txo
            .get("account_status_map")
            .unwrap()
            .as_object()
            .unwrap()
            .get(account_id)
            .unwrap();
        let txo_status = account_status_map
            .get("txo_status")
            .unwrap()
            .as_str()
            .unwrap();
        assert_eq!(txo_status, TXO_STATUS_UNSPENT);
        let txo_type = account_status_map
            .get("txo_type")
            .unwrap()
            .as_str()
            .unwrap();
        assert_eq!(txo_type, TXO_TYPE_RECEIVED);
        let value = txo.get("value_pmob").unwrap().as_str().unwrap();
        assert_eq!(value, "100");

        // Check the overall balance for the account
        let body = json!({
            "jsonrpc": "2.0",
            "id": 1,
            "method": "get_balance_for_account",
            "params": {
                "account_id": account_id,
            }
        });
        let res = dispatch(&client, body, &logger);
        let result = res.get("result").unwrap();
        let balance_status = result.get("balance").unwrap();
        let unspent = balance_status["unspent_pmob"].as_str().unwrap();
        assert_eq!(unspent, "100");
    }

    #[test_with_logger]
    fn test_split_txo(logger: Logger) {
        let mut rng: StdRng = SeedableRng::from_seed([20u8; 32]);
        let (client, mut ledger_db, db_ctx, _network_state) = setup(&mut rng, logger.clone());

        // Add an account
        let body = json!({
            "jsonrpc": "2.0",
            "id": 1,
            "method": "create_account",
            "params": {
                "name": "Alice Main Account",
            }
        });
        let res = dispatch(&client, body, &logger);
        let result = res.get("result").unwrap();
        let account_obj = result.get("account").unwrap();
        let account_id = account_obj.get("account_id").unwrap().as_str().unwrap();
        let b58_public_address = account_obj.get("main_address").unwrap().as_str().unwrap();
        let public_address = b58_decode_public_address(b58_public_address).unwrap();

        // Add a block with a txo for this address
        add_block_to_ledger_db(
            &mut ledger_db,
            &vec![public_address],
            250000000000,
            &vec![KeyImage::from(rng.next_u64())],
            &mut rng,
        );

        manually_sync_account(
            &ledger_db,
            &db_ctx.get_db_instance(logger.clone()),
            &AccountID(account_id.to_string()),
            &logger,
        );

        let body = json!({
            "jsonrpc": "2.0",
            "id": 1,
            "method": "get_all_txos_for_account",
            "params": {
                "account_id": account_id,
            }
        });
        let res = dispatch(&client, body, &logger);
        let result = res.get("result").unwrap();
        let txos = result.get("txo_ids").unwrap().as_array().unwrap();
        assert_eq!(txos.len(), 1);
        let txo_map = result.get("txo_map").unwrap().as_object().unwrap();
        let txo = txo_map.get(txos[0].as_str().unwrap()).unwrap();
        let account_status_map = txo
            .get("account_status_map")
            .unwrap()
            .as_object()
            .unwrap()
            .get(account_id)
            .unwrap();
        let txo_status = account_status_map
            .get("txo_status")
            .unwrap()
            .as_str()
            .unwrap();
        assert_eq!(txo_status, TXO_STATUS_UNSPENT);
        let txo_type = account_status_map
            .get("txo_type")
            .unwrap()
            .as_str()
            .unwrap();
        assert_eq!(txo_type, TXO_TYPE_RECEIVED);
        let value = txo.get("value_pmob").unwrap().as_str().unwrap();
        assert_eq!(value, "250000000000");
        let txo_id = &txos[0];

        // Check the overall balance for the account
        let body = json!({
            "jsonrpc": "2.0",
            "id": 1,
            "method": "get_balance_for_account",
            "params": {
                "account_id": account_id,
            }
        });
        let res = dispatch(&client, body, &logger);
        let result = res.get("result").unwrap();
        let balance_status = result.get("balance").unwrap();
        let unspent = balance_status["unspent_pmob"].as_str().unwrap();
        assert_eq!(unspent, "250000000000");

        let body = json!({
            "jsonrpc": "2.0",
            "id": 1,
            "method": "build_split_txo_transaction",
            "params": {
                "txo_id": txo_id,
                "output_values": ["20000000000", "80000000000", "30000000000", "70000000000", "40000000000"],
                "fee": "10000000000"
            }
        });
        let res = dispatch(&client, body, &logger);
        let result = res.get("result").unwrap();
        let tx_proposal = result.get("tx_proposal").unwrap();

        let body = json!({
            "jsonrpc": "2.0",
            "id": 1,
            "method": "submit_transaction",
            "params": {
                "tx_proposal": tx_proposal,
                "account_id": account_id,
            }
        });
        let res = dispatch(&client, body, &logger);
        let result = res.get("result");
        assert!(result.is_some());

        let json_tx_proposal: json_rpc::tx_proposal::TxProposal =
            serde_json::from_value(tx_proposal.clone()).unwrap();
        let payments_tx_proposal =
            mc_mobilecoind::payments::TxProposal::try_from(&json_tx_proposal).unwrap();

        add_block_with_tx_proposal(&mut ledger_db, payments_tx_proposal);

        manually_sync_account(
            &ledger_db,
            &db_ctx.get_db_instance(logger.clone()),
            &AccountID(account_id.to_string()),
            &logger,
        );

        // Check the overall balance for the account
        let body = json!({
            "jsonrpc": "2.0",
            "id": 1,
            "method": "get_balance_for_account",
            "params": {
                "account_id": account_id,
            }
        });
        let res = dispatch(&client, body, &logger);
        let result = res.get("result").unwrap();
        let balance_status = result.get("balance").unwrap();
        let unspent = balance_status["unspent_pmob"].as_str().unwrap();
        assert_eq!(unspent, "240000000000");
    }

    #[test_with_logger]
    fn test_receipts(logger: Logger) {
        let mut rng: StdRng = SeedableRng::from_seed([20u8; 32]);
        let (client, mut ledger_db, db_ctx, _network_state) = setup(&mut rng, logger.clone());

        // Add an account
        let body = json!({
            "jsonrpc": "2.0",
            "id": 1,
            "method": "create_account",
            "params": {
                "name": "Alice Main Account",
            }
        });
        let res = dispatch(&client, body, &logger);
        let result = res.get("result").unwrap();
        let account_obj = result.get("account").unwrap();
        let alice_account_id = account_obj.get("account_id").unwrap().as_str().unwrap();
        let alice_b58_public_address = account_obj.get("main_address").unwrap().as_str().unwrap();
        let alice_public_address = b58_decode_public_address(alice_b58_public_address).unwrap();

        // Add a block with a txo for this address
        add_block_to_ledger_db(
            &mut ledger_db,
            &vec![alice_public_address],
            100 * MOB,
            &vec![KeyImage::from(rng.next_u64())],
            &mut rng,
        );

        manually_sync_account(
            &ledger_db,
            &db_ctx.get_db_instance(logger.clone()),
            &AccountID(alice_account_id.to_string()),
            &logger,
        );

        // Add Bob's account to our wallet
        let body = json!({
            "jsonrpc": "2.0",
            "id": 1,
            "method": "create_account",
            "params": {
                "name": "Bob Main Account",
            }
        });
        let res = dispatch(&client, body, &logger);
        let result = res.get("result").unwrap();
        let bob_account_obj = result.get("account").unwrap();
        let bob_account_id = bob_account_obj.get("account_id").unwrap().as_str().unwrap();
        let bob_b58_public_address = bob_account_obj
            .get("main_address")
            .unwrap()
            .as_str()
            .unwrap();

        // Construct a transaction proposal from Alice to Bob
        let body = json!({
            "jsonrpc": "2.0",
            "id": 1,
            "method": "build_transaction",
            "params": {
                "account_id": alice_account_id,
                "recipient_public_address": bob_b58_public_address,
                "value_pmob": "42000000000000", // 42 MOB
            }
        });
        let res = dispatch(&client, body, &logger);
        let result = res.get("result").unwrap();
        let tx_proposal = result.get("tx_proposal").unwrap();

        // Get the receipts from the tx_proposal
        let body = json!({
            "jsonrpc": "2.0",
            "id": 1,
            "method": "create_receiver_receipts",
            "params": {
                "tx_proposal": tx_proposal
            }
        });
        let res = dispatch(&client, body, &logger);
        let result = res.get("result").unwrap();
        let receipts = result["receiver_receipts"].as_array().unwrap();
        assert_eq!(receipts.len(), 1);
        let receipt = &receipts[0];

        // Bob checks status (should be pending before the block is added to the ledger)
        let body = json!({
            "jsonrpc": "2.0",
            "id": 1,
            "method": "check_receiver_receipt_status",
            "params": {
                "address": bob_b58_public_address,
                "receiver_receipt": receipt,
            }
        });
        let res = dispatch(&client, body, &logger);
        let result = res.get("result").unwrap();
        let status = result["receipt_transaction_status"].as_str().unwrap();
        assert_eq!(status, "TransactionPending");

        // Add the block to the ledger with the tx proposal
        let json_tx_proposal: json_rpc::tx_proposal::TxProposal =
            serde_json::from_value(tx_proposal.clone()).unwrap();
        let payments_tx_proposal =
            mc_mobilecoind::payments::TxProposal::try_from(&json_tx_proposal).unwrap();

        // The MockBlockchainConnection does not write to the ledger_db
        add_block_with_tx_proposal(&mut ledger_db, payments_tx_proposal);

        manually_sync_account(
            &ledger_db,
            &db_ctx.get_db_instance(logger.clone()),
            &AccountID(alice_account_id.to_string()),
            &logger,
        );
        manually_sync_account(
            &ledger_db,
            &db_ctx.get_db_instance(logger.clone()),
            &AccountID(bob_account_id.to_string()),
            &logger,
        );

        // Bob checks status (should be successful after added to the ledger)
        let body = json!({
            "jsonrpc": "2.0",
            "id": 1,
            "method": "check_receiver_receipt_status",
            "params": {
                "address": bob_b58_public_address,
                "receiver_receipt": receipt,
            }
        });
        let res = dispatch(&client, body, &logger);
        let result = res.get("result").unwrap();
        let status = result["receipt_transaction_status"].as_str().unwrap();
        assert_eq!(status, "TransactionSuccess");
    }

    #[test_with_logger]
    fn test_gift_codes(logger: Logger) {
        let mut rng: StdRng = SeedableRng::from_seed([20u8; 32]);
        let (client, mut ledger_db, db_ctx, _network_state) = setup(&mut rng, logger.clone());

        // Add an account
        let body = json!({
            "jsonrpc": "2.0",
            "id": 1,
            "method": "create_account",
            "params": {
                "name": "Alice Main Account",
            }
        });
        let res = dispatch(&client, body, &logger);
        let result = res.get("result").unwrap();
        let account_obj = result.get("account").unwrap();
        let alice_account_id = account_obj.get("account_id").unwrap().as_str().unwrap();
        let alice_b58_public_address = account_obj.get("main_address").unwrap().as_str().unwrap();
        let alice_public_address = b58_decode_public_address(alice_b58_public_address).unwrap();

        // Add a block with a txo for this address
        add_block_to_ledger_db(
            &mut ledger_db,
            &vec![alice_public_address],
            100 * MOB,
            &vec![KeyImage::from(rng.next_u64())],
            &mut rng,
        );

        manually_sync_account(
            &ledger_db,
            &db_ctx.get_db_instance(logger.clone()),
            &AccountID(alice_account_id.to_string()),
            &logger,
        );
        // Create a gift code
        let body = json!({
            "jsonrpc": "2.0",
            "id": 1,
            "method": "build_gift_code",
            "params": {
                "account_id": alice_account_id,
                "value_pmob": "42000000000000",
                "memo": "Happy Birthday!",
            }
        });
        let res = dispatch(&client, body, &logger);
        let result = res["result"].clone();
        let gift_code_b58 = result["gift_code_b58"].as_str().unwrap();
        let tx_proposal = result["tx_proposal"].clone();

        // Check the status of the gift code
        let body = json!({
            "jsonrpc": "2.0",
            "id": 1,
            "method": "check_gift_code_status",
            "params": {
                "gift_code_b58": gift_code_b58,
            }
        });
        let res = dispatch(&client, body, &logger);
        let status = res["result"]["gift_code_status"].as_str().unwrap();
        assert_eq!(status, "GiftCodeSubmittedPending");
        let memo = res["result"]["gift_code_memo"].as_str().unwrap();
        assert_eq!(memo, "Happy Birthday!");

        // Submit the gift code and tx proposal
        let body = json!({
            "jsonrpc": "2.0",
            "id": 1,
            "method": "submit_gift_code",
            "params": {
                "from_account_id": alice_account_id,
                "gift_code_b58": gift_code_b58,
                "tx_proposal": tx_proposal,
            }
        });
        dispatch(&client, body, &logger);

        // Add the TxProposal for the gift code
        let json_tx_proposal: json_rpc::tx_proposal::TxProposal =
            serde_json::from_value(tx_proposal.clone()).unwrap();
        let payments_tx_proposal =
            mc_mobilecoind::payments::TxProposal::try_from(&json_tx_proposal).unwrap();

        // The MockBlockchainConnection does not write to the ledger_db
        add_block_with_tx_proposal(&mut ledger_db, payments_tx_proposal);

        manually_sync_account(
            &ledger_db,
            &db_ctx.get_db_instance(logger.clone()),
            &AccountID(alice_account_id.to_string()),
            &logger,
        );

        // Check the status of the gift code
        let body = json!({
            "jsonrpc": "2.0",
            "id": 1,
            "method": "check_gift_code_status",
            "params": {
                "gift_code_b58": gift_code_b58,
            }
        });
        let res = dispatch(&client, body, &logger);
        let status = res["result"]["gift_code_status"].as_str().unwrap();
        assert_eq!(status, "GiftCodeAvailable");
        let memo = res["result"]["gift_code_memo"].as_str().unwrap();
        assert_eq!(memo, "Happy Birthday!");

        // Add Bob's account to our wallet
        let body = json!({
            "jsonrpc": "2.0",
            "id": 1,
            "method": "create_account",
            "params": {
                "name": "Bob Main Account",
            }
        });
        let res = dispatch(&client, body, &logger);
        let result = res.get("result").unwrap();
        let bob_account_obj = result.get("account").unwrap();
        let bob_account_id = bob_account_obj.get("account_id").unwrap().as_str().unwrap();

        manually_sync_account(
            &ledger_db,
            &db_ctx.get_db_instance(logger.clone()),
            &AccountID(bob_account_id.to_string()),
            &logger,
        );

        // Get all the gift codes in the wallet
        let body = json!({
            "jsonrpc": "2.0",
            "id": 1,
            "method": "get_all_gift_codes",
        });
        let res = dispatch(&client, body, &logger);
        let result = res["result"]["gift_codes"].as_array().unwrap();
        assert_eq!(result.len(), 1);

        // Get the specific gift code
        let body = json!({
            "jsonrpc": "2.0",
            "id": 1,
            "method": "get_gift_code",
            "params": {
                "gift_code_b58": gift_code_b58,
            }
        });
        dispatch(&client, body, &logger);

        // Claim the gift code for bob
        let body = json!({
            "jsonrpc": "2.0",
            "id": 1,
            "method": "claim_gift_code",
            "params": {
                "account_id": bob_account_id,
                "gift_code_b58": gift_code_b58,
            }
        });
        let res = dispatch(&client, body, &logger);
        let txo_id_hex = res["result"]["txo_id"].as_str().unwrap();
        assert_eq!(txo_id_hex.len(), 64);

        // Now remove that gift code
        let body = json!({
            "jsonrpc": "2.0",
            "id": 1,
            "method": "remove_gift_code",
            "params": {
                "gift_code_b58": gift_code_b58,
            }
        });
        let res = dispatch(&client, body, &logger);
        let result = res["result"]["removed"].as_bool().unwrap();
        assert!(result);

        // Get all the gift codes in the wallet again, should be 0 now
        let body = json!({
            "jsonrpc": "2.0",
            "id": 1,
            "method": "get_all_gift_codes",
        });
        let res = dispatch(&client, body, &logger);
        let result = res["result"]["gift_codes"].as_array().unwrap();
        assert_eq!(result.len(), 0);
    }

    #[test_with_logger]
    fn test_request_with_correct_api_key(logger: Logger) {
        let api_key = "mobilecats";

        let mut rng: StdRng = SeedableRng::from_seed([20u8; 32]);
        let (client, _ledger_db, _db_ctx, _network_state) =
            setup_with_api_key(&mut rng, logger.clone(), api_key.to_string());

        let body = json!({
            "jsonrpc": "2.0",
            "id": 1,
            "method": "create_account",
            "params": {
                "name": "Alice Main Account",
            },
        });

        let header = Header::new("X-API-KEY", api_key);

        dispatch_with_header(&client, body, header, &logger);
    }

    #[test_with_logger]
    fn test_request_with_bad_api_key(logger: Logger) {
        let api_key = "mobilecats";

        let mut rng: StdRng = SeedableRng::from_seed([20u8; 32]);
        let (client, _ledger_db, _db_ctx, _network_state) =
            setup_with_api_key(&mut rng, logger.clone(), api_key.to_string());

        let body = json!({
            "jsonrpc": "2.0",
            "id": 1,
            "method": "create_account",
            "params": {
                "name": "Alice Main Account",
            },
        });

        let header = Header::new("X-API-KEY", "wrong-header");

        dispatch_with_header_expect_error(&client, body, header, &logger, Status::Unauthorized);
    }
<<<<<<< HEAD
=======

    #[test_with_logger]
    fn test_e2e_view_only_account_crud(logger: Logger) {
        let mut rng: StdRng = SeedableRng::from_seed([20u8; 32]);
        let (client, _ledger_db, _db_ctx, _network_state) = setup(&mut rng, logger.clone());

        let name = "Coins for cats";
        let view_key = "0a20928c29f916586c0fae22de17784b2b9ac573a1b1d75c2ba531838650ca0a5302";

        // test import Account
        let body = json!({
            "jsonrpc": "2.0",
            "id": 1,
            "method": "import_view_only_account",
            "params": {
                "name": name,
                "view_private_key": view_key,
            },
        });
        let res = dispatch(&client, body, &logger);
        assert_eq!(res.get("jsonrpc").unwrap(), "2.0");

        let result = res.get("result").unwrap();
        let account_obj = result.get("view_only_account").unwrap();
        assert_eq!(account_obj.get("name").unwrap(), name);
        assert_eq!(account_obj.get("first_block_index").unwrap(), "0");
        assert_eq!(account_obj.get("next_block_index").unwrap(), "0");

        let account_id = account_obj.get("account_id").unwrap();

        // test get account
        let body = json!({
            "jsonrpc": "2.0",
            "id": 1,
            "method": "get_view_only_account",
            "params": {
                "account_id": account_id,
            },
        });
        let res = dispatch(&client, body, &logger);

        let result = res.get("result").unwrap();
        let account_obj = result.get("view_only_account").unwrap();
        assert_eq!(account_obj.get("name").unwrap(), name);
        assert_eq!(account_obj.get("account_id").unwrap(), account_id);
        assert_eq!(account_obj.get("first_block_index").unwrap(), "0");
        assert_eq!(account_obj.get("next_block_index").unwrap(), "0");

        // test update name
        let new_name = "new_account_name";
        let body = json!({
            "jsonrpc": "2.0",
            "id": 1,
            "method": "update_view_only_account_name",
            "params": {
                "account_id": account_id,
                "name": new_name,
            },
        });
        let res = dispatch(&client, body, &logger);
        let result = res.get("result").unwrap();
        let account_obj = result.get("view_only_account").unwrap();
        assert_eq!(account_obj.get("name").unwrap(), new_name);

        // test list all view only accounts
        let second_view_key =
            "0a20928c29f916586c0fae22de17784b2b9ac553a1b1f75c2ba531838650ca0a5302";
        let body = json!({
            "jsonrpc": "2.0",
            "id": 1,
            "method": "import_view_only_account",
            "params": {
                "name": name,
                "view_private_key": second_view_key,
            },
        });
        let res = dispatch(&client, body, &logger);
        assert_eq!(res.get("jsonrpc").unwrap(), "2.0");

        let body = json!({
            "jsonrpc": "2.0",
            "id": 1,
            "method": "get_all_view_only_accounts",
        });
        let res = dispatch(&client, body, &logger);
        let result = res.get("result").unwrap();
        let ids = result.get("account_ids").unwrap().as_array().unwrap();
        assert_eq!(ids.len(), 2);

        // test removing an account
        let body = json!({
            "jsonrpc": "2.0",
            "id": 1,
            "method": "remove_view_only_account",
            "params": {
                "account_id": account_id,
            },
        });
        let res = dispatch(&client, body, &logger);
        let result = res.get("result").unwrap();
        assert!(result.get("removed").unwrap().as_bool().unwrap());

        let body = json!({
            "jsonrpc": "2.0",
            "id": 1,
            "method": "get_view_only_account",
            "params": {
                "account_id": account_id,
            },
        });
        let res = dispatch(&client, body, &logger);
        assert!(res.get("error").is_some());
    }

    #[test_with_logger]
    fn test_e2e_export_view_only_account_secrets(logger: Logger) {
        let mut rng: StdRng = SeedableRng::from_seed([20u8; 32]);
        let (client, _ledger_db, _db_ctx, _network_state) = setup(&mut rng, logger.clone());

        let name = "Coins for cats";
        let view_key = "0a20928c29f916586c0fae22de17784b2b9ac573a1b1d75c2ba531838650ca0a5302";
        // Import Account
        let body = json!({
            "jsonrpc": "2.0",
            "id": 1,
            "method": "import_view_only_account",
            "params": {
                "name": name,
                "view_private_key": view_key,
            },
        });
        let res = dispatch(&client, body, &logger);
        let result = res.get("result").unwrap();
        let account_obj = result.get("view_only_account").unwrap();
        let account_id = account_obj.get("account_id").unwrap();

        // get account secrets
        let body = json!({
            "jsonrpc": "2.0",
            "id": 1,
            "method": "export_view_only_account_secrets",
            "params": {
                "account_id": account_id,
            },
        });
        let res = dispatch(&client, body, &logger);
        let result = res.get("result").unwrap();
        let secrets = result.get("view_only_account_secrets").unwrap();
        let key = secrets["view_private_key"].as_str().unwrap();
        assert_eq!(key, view_key);
    }

    #[test_with_logger]
    fn test_e2e_get_view_only_balance(logger: Logger) {
        let mut rng: StdRng = SeedableRng::from_seed([20u8; 32]);
        let (client, mut ledger_db, db_ctx, _network_state) = setup(&mut rng, logger.clone());

        // Add an account
        let body = json!({
            "jsonrpc": "2.0",
            "id": 1,
            "method": "create_account",
            "params": {
                "name": "Alice Main Account",
            }
        });
        let res = dispatch(&client, body, &logger);
        let result = res.get("result").unwrap();
        let account_obj = result.get("account").unwrap();
        let account_id = account_obj.get("account_id").unwrap().as_str().unwrap();
        let b58_public_address = account_obj.get("main_address").unwrap().as_str().unwrap();
        let public_address = b58_decode_public_address(b58_public_address).unwrap();

        // Add a block with a txo for this address
        add_block_to_ledger_db(
            &mut ledger_db,
            &vec![public_address],
            42 * MOB as u64,
            &vec![KeyImage::from(rng.next_u64())],
            &mut rng,
        );

        // import view-only-account from account
        let body = json!({
            "jsonrpc": "2.0",
            "id": 1,
            "method": "export_account_secrets",
            "params": {
                "account_id": account_id,
            }
        });
        let res = dispatch(&client, body, &logger);
        let result = res.get("result").unwrap();
        let secrets = result.get("account_secrets").unwrap();
        let account_key = secrets.get("account_key").unwrap();
        let view_private_key = account_key["view_private_key"].as_str().unwrap();

        let body = json!({
            "jsonrpc": "2.0",
            "id": 1,
            "method": "import_view_only_account",
            "params": {
                "view_private_key": view_private_key,
            }
        });
        let res = dispatch(&client, body, &logger);
        let result = res.get("result").unwrap();
        let account_obj = result.get("view_only_account").unwrap();
        let view_only_account_id = account_obj.get("account_id").unwrap().as_str().unwrap();

        // sync view-only-account
        manually_sync_view_only_account(
            &ledger_db,
            &db_ctx.get_db_instance(logger.clone()),
            &view_only_account_id,
            &logger,
        );

        let body = json!({
            "jsonrpc": "2.0",
            "id": 1,
            "method": "get_balance_for_view_only_account",
            "params": {
                "account_id": view_only_account_id,
            }
        });

        let res = dispatch(&client, body, &logger);
        let result = res.get("result").unwrap();
        let balance = result.get("balance").unwrap();
        assert_eq!(
            balance
                .get("balance")
                .unwrap()
                .as_str()
                .unwrap()
                .to_string(),
            (42 * MOB).to_string()
        );

        // mark all txos as spent

        let body = json!({
            "jsonrpc": "2.0",
            "id": 1,
            "method": "get_txos_for_view_only_account",
            "params": {
                "account_id": view_only_account_id,
                "offset": "0",
                "limit": "100"
            }
        });

        let res = dispatch(&client, body, &logger);
        let result = res.get("result").unwrap();
        let txo_ids = result.get("txo_ids").unwrap().as_array().unwrap();

        let body = json!({
            "jsonrpc": "2.0",
            "id": 1,
            "method": "set_view_only_txos_spent",
            "params": {
                "txo_ids": txo_ids,
            }
        });

        let res = dispatch(&client, body, &logger);
        let result = res.get("result").unwrap();
        let success = result.get("success").unwrap().as_bool().unwrap();
        assert!(success);

        let body = json!({
            "jsonrpc": "2.0",
            "id": 1,
            "method": "get_balance_for_view_only_account",
            "params": {
                "account_id": view_only_account_id,
            }
        });

        let res = dispatch(&client, body, &logger);
        let result = res.get("result").unwrap();
        let balance = result.get("balance").unwrap();

        assert_eq!(
            balance
                .get("balance")
                .unwrap()
                .as_str()
                .unwrap()
                .to_string(),
            (0).to_string()
        );
    }

    #[test_with_logger]
    fn test_e2e_get_txos_for_view_only_account(logger: Logger) {
        let mut rng: StdRng = SeedableRng::from_seed([20u8; 32]);
        let (client, mut ledger_db, db_ctx, _network_state) = setup(&mut rng, logger.clone());

        // Add an account
        let body = json!({
            "jsonrpc": "2.0",
            "id": 1,
            "method": "create_account",
            "params": {
                "name": "Alice Main Account",
            }
        });
        let res = dispatch(&client, body, &logger);
        let result = res.get("result").unwrap();
        let account_obj = result.get("account").unwrap();
        let account_id = account_obj.get("account_id").unwrap().as_str().unwrap();
        let b58_public_address = account_obj.get("main_address").unwrap().as_str().unwrap();
        let public_address = b58_decode_public_address(b58_public_address).unwrap();

        // Add blocks with a txo for this address
        let total_txos = 10;
        for _ in 0..total_txos {
            add_block_to_ledger_db(
                &mut ledger_db,
                &vec![public_address.clone()],
                42 * MOB as u64,
                &vec![KeyImage::from(rng.next_u64())],
                &mut rng,
            );
        }

        // import view-only-account from account
        let body = json!({
            "jsonrpc": "2.0",
            "id": 1,
            "method": "export_account_secrets",
            "params": {
                "account_id": account_id,
            }
        });
        let res = dispatch(&client, body, &logger);
        let result = res.get("result").unwrap();
        let secrets = result.get("account_secrets").unwrap();
        let account_key = secrets.get("account_key").unwrap();
        let view_private_key = account_key["view_private_key"].as_str().unwrap();

        let body = json!({
            "jsonrpc": "2.0",
            "id": 1,
            "method": "import_view_only_account",
            "params": {
                "view_private_key": view_private_key,
            }
        });
        let res = dispatch(&client, body, &logger);
        let result = res.get("result").unwrap();
        let account_obj = result.get("view_only_account").unwrap();
        let view_only_account_id = account_obj.get("account_id").unwrap().as_str().unwrap();

        // sync view-only-account
        manually_sync_view_only_account(
            &ledger_db,
            &db_ctx.get_db_instance(logger.clone()),
            &view_only_account_id,
            &logger,
        );

        let body = json!({
            "jsonrpc": "2.0",
            "id": 1,
            "method": "get_txos_for_view_only_account",
            "params": {
                "account_id": view_only_account_id,
                "offset": "0",
                "limit": total_txos.to_string(),
            }
        });

        let res = dispatch(&client, body, &logger);
        let result = res.get("result").unwrap();
        let txo_ids = result.get("txo_ids").unwrap().as_array().unwrap();
        assert_eq!(txo_ids.len(), total_txos);

        let body = json!({
            "jsonrpc": "2.0",
            "id": 1,
            "method": "get_txos_for_view_only_account",
            "params": {
                "account_id": view_only_account_id,
                "offset": "9",
                "limit": "4",
            }
        });

        let res = dispatch(&client, body, &logger);
        let result = res.get("result").unwrap();
        let txo_ids = result.get("txo_ids").unwrap().as_array().unwrap();
        assert_eq!(txo_ids.len(), 1);
    }

    #[test_with_logger]
    fn test_txo_export_import(logger: Logger) {
        let mut rng: StdRng = SeedableRng::from_seed([20u8; 32]);
        let (client, mut ledger_db, db_ctx, _network_state) = setup(&mut rng, logger.clone());

        // Add an account
        let body = json!({
            "jsonrpc": "2.0",
            "id": 1,
            "method": "create_account",
            "params": {
                "name": "Alice Main Account",
            }
        });
        let res = dispatch(&client, body, &logger);
        let result = res.get("result").unwrap();
        let account_obj = result.get("account").unwrap();
        let account_id = account_obj.get("account_id").unwrap().as_str().unwrap();
        let b58_public_address = account_obj.get("main_address").unwrap().as_str().unwrap();
        let public_address = b58_decode_public_address(b58_public_address).unwrap();

        // Add blocks with a txo for this address
        let total_txos = 3;
        for _ in 0..total_txos {
            add_block_to_ledger_db(
                &mut ledger_db,
                &vec![public_address.clone()],
                80 * MOB as u64,
                &vec![KeyImage::from(rng.next_u64())],
                &mut rng,
            );
        }
        manually_sync_account(
            &ledger_db,
            &db_ctx.get_db_instance(logger.clone()),
            &AccountID(account_id.to_string()),
            &logger,
        );

        // Create a tx proposal to ourselves
        // should spend 2 txos
        let body = json!({
            "jsonrpc": "2.0",
            "id": 1,
            "method": "build_transaction",
            "params": {
                "account_id": account_id,
                "recipient_public_address": b58_public_address,
                "value_pmob": "90000000000000", // 90.0 MOB
            }
        });
        let res = dispatch(&client, body, &logger);
        let result = res.get("result").unwrap();
        let tx_proposal = result.get("tx_proposal").unwrap();
        let json_tx_proposal: json_rpc::tx_proposal::TxProposal =
            serde_json::from_value(tx_proposal.clone()).unwrap();
        let payments_tx_proposal =
            mc_mobilecoind::payments::TxProposal::try_from(&json_tx_proposal).unwrap();

        add_block_with_tx_proposal(&mut ledger_db, payments_tx_proposal);
        manually_sync_account(
            &ledger_db,
            &db_ctx.get_db_instance(logger.clone()),
            &AccountID(account_id.to_string()),
            &logger,
        );

        // import view-only-account from account
        let body = json!({
            "jsonrpc": "2.0",
            "id": 1,
            "method": "export_account_secrets",
            "params": {
                "account_id": account_id,
            }
        });
        let res = dispatch(&client, body, &logger);
        let result = res.get("result").unwrap();
        let secrets = result.get("account_secrets").unwrap();
        let account_key = secrets.get("account_key").unwrap();
        let view_private_key = account_key["view_private_key"].as_str().unwrap();

        let body = json!({
            "jsonrpc": "2.0",
            "id": 1,
            "method": "import_view_only_account",
            "params": {
                "view_private_key": view_private_key,
            }
        });
        let res = dispatch(&client, body, &logger);
        let result = res.get("result").unwrap();
        let account_obj = result.get("view_only_account").unwrap();
        let view_only_account_id = account_obj.get("account_id").unwrap().as_str().unwrap();
        manually_sync_view_only_account(
            &ledger_db,
            &db_ctx.get_db_instance(logger.clone()),
            &view_only_account_id,
            &logger,
        );

        // export spent txo ids
        let body = json!({
            "jsonrpc": "2.0",
            "id": 1,
            "method": "export_spent_txo_ids",
            "params": {
                "account_id": account_id,
            }
        });

        let res = dispatch(&client, body, &logger);
        let result = res.get("result").unwrap();
        let spent_txo_ids = result.get("spent_txo_ids").unwrap().as_array().unwrap();
        assert_eq!(spent_txo_ids.len(), 2);

        // set view only txos to spent
        let body = json!({
            "jsonrpc": "2.0",
            "id": 1,
            "method": "set_view_only_txos_spent",
            "params": {
                "txo_ids": spent_txo_ids,
            }
        });

        let res = dispatch(&client, body, &logger);
        let result = res.get("result").unwrap();
        let success = result.get("success").unwrap().as_bool().unwrap();
        assert!(success);

        // confirm marked as spent
        let body = json!({
            "jsonrpc": "2.0",
            "id": 1,
            "method": "get_txos_for_view_only_account",
            "params": {
                "account_id": view_only_account_id,
                "limit": "10",
                "offset": "0"
            }
        });

        let res = dispatch(&client, body, &logger);
        let result = res.get("result").unwrap();
        let _txo_map = result.get("txo_map").unwrap().as_object().unwrap();
        assert!(_txo_map
            .get(spent_txo_ids[0].as_str().unwrap())
            .unwrap()
            .get("spent")
            .unwrap()
            .as_bool()
            .unwrap());
        assert!(_txo_map
            .get(spent_txo_ids[1].as_str().unwrap())
            .unwrap()
            .get("spent")
            .unwrap()
            .as_bool()
            .unwrap());
    }

    #[test_with_logger]
    fn test_e2e_hot_and_cold_view_only_flow(logger: Logger) {
        let mut rng: StdRng = SeedableRng::from_seed([20u8; 32]);
        let (client, mut ledger_db, db_ctx, _network_state) = setup(&mut rng, logger.clone());

        // Add an account
        let body = json!({
            "jsonrpc": "2.0",
            "id": 1,
            "method": "create_account",
            "params": {
                "name": "Alice Main Account",
            }
        });
        let res = dispatch(&client, body, &logger);
        let result = res.get("result").unwrap();
        let account_obj = result.get("account").unwrap();
        let account_id = account_obj.get("account_id").unwrap().as_str().unwrap();
        let b58_public_address = account_obj.get("main_address").unwrap().as_str().unwrap();
        let public_address = b58_decode_public_address(b58_public_address).unwrap();

        // add block with some MOB for this account
        add_block_to_ledger_db(
            &mut ledger_db,
            &vec![public_address],
            100 * MOB,
            &vec![KeyImage::from(rng.next_u64())],
            &mut rng,
        );
        manually_sync_account(
            &ledger_db,
            &db_ctx.get_db_instance(logger.clone()),
            &AccountID(account_id.to_string()),
            &logger,
        );
        assert_eq!(
            ledger_db.num_blocks().unwrap(),
            (BASE_TEST_BLOCK_HEIGHT + 1) as u64
        );

        // Create a tx proposal to random address
        let target_public_address = PublicAddress::new(
            &RistrettoPublic::from_random(&mut rng),
            &RistrettoPublic::from_random(&mut rng),
        );
        let body = json!({
            "jsonrpc": "2.0",
            "id": 1,
            "method": "build_transaction",
            "params": {
                "account_id": account_id,
                "recipient_public_address": b58_encode_public_address(&target_public_address).unwrap(),
                "value_pmob": "40000000000000", // 40.0 MOB
            }
        });
        let res = dispatch(&client, body, &logger);
        let result = res.get("result").unwrap();
        let tx_proposal = result.get("tx_proposal").unwrap();

        // import view-only-account from account
        let body = json!({
            "jsonrpc": "2.0",
            "id": 1,
            "method": "export_account_secrets",
            "params": {
                "account_id": account_id,
            }
        });
        let res = dispatch(&client, body, &logger);
        let result = res.get("result").unwrap();
        let secrets = result.get("account_secrets").unwrap();
        let account_key = secrets.get("account_key").unwrap();
        let view_private_key = account_key["view_private_key"].as_str().unwrap();
        let body = json!({
            "jsonrpc": "2.0",
            "id": 1,
            "method": "import_view_only_account",
            "params": {
                "view_private_key": view_private_key,
            }
        });
        let res = dispatch(&client, body, &logger);
        let result = res.get("result").unwrap();
        let account_obj = result.get("view_only_account").unwrap();
        let view_only_account_id = account_obj.get("account_id").unwrap().as_str().unwrap();

        // sync view-only account and check balance
        manually_sync_view_only_account(
            &ledger_db,
            &db_ctx.get_db_instance(logger.clone()),
            &view_only_account_id,
            &logger,
        );

        let body = json!({
            "jsonrpc": "2.0",
            "id": 1,
            "method": "get_balance_for_view_only_account",
            "params": {
                "account_id": view_only_account_id,
            }
        });

        let res = dispatch(&client, body, &logger);
        let result = res.get("result").unwrap();
        let balance = result.get("balance").unwrap();

        assert_eq!(
            balance
                .get("balance")
                .unwrap()
                .as_str()
                .unwrap()
                .to_string(),
            (100 * MOB).to_string()
        );

        // delete full-access account
        let body = json!({
            "jsonrpc": "2.0",
            "id": 1,
            "method": "remove_account",
            "params": {
                "account_id": account_id,
            }
        });
        let res = dispatch(&client, body, &logger);
        let result = res.get("result").unwrap();
        assert!(result.get("removed").unwrap().as_bool().unwrap());

        // submit transaciton without an account
        let body = json!({
            "jsonrpc": "2.0",
            "id": 1,
            "method": "submit_transaction",
            "params": {
                "tx_proposal": tx_proposal,
            }
        });
        dispatch(&client, body, &logger);

        // The MockBlockchainConnection does not write to the ledger_db
        // write to ledger and sync account
        let json_tx_proposal: json_rpc::tx_proposal::TxProposal =
            serde_json::from_value(tx_proposal.clone()).unwrap();
        let payments_tx_proposal =
            mc_mobilecoind::payments::TxProposal::try_from(&json_tx_proposal).unwrap();
        add_block_with_tx_proposal(&mut ledger_db, payments_tx_proposal);
        manually_sync_view_only_account(
            &ledger_db,
            &db_ctx.get_db_instance(logger.clone()),
            &view_only_account_id,
            &logger,
        );
        assert_eq!(
            ledger_db.num_blocks().unwrap(),
            (BASE_TEST_BLOCK_HEIGHT + 2) as u64
        );

        // check balance again
        let body = json!({
            "jsonrpc": "2.0",
            "id": 1,
            "method": "get_balance_for_view_only_account",
            "params": {
                "account_id": view_only_account_id,
            }
        });

        let res = dispatch(&client, body, &logger);
        let result = res.get("result").unwrap();
        let balance = result.get("balance").unwrap();

        assert_eq!(
            balance
                .get("balance")
                .unwrap()
                .as_str()
                .unwrap()
                .to_string(),
            ((100 * MOB) - ((40 * MOB) + &Mob::MINIMUM_FEE)).to_string()
        );
    }
>>>>>>> 58ba31c4
}<|MERGE_RESOLUTION|>--- conflicted
+++ resolved
@@ -12,11 +12,7 @@
         json_rpc,
         json_rpc::api_test_utils::{
             dispatch, dispatch_expect_error, dispatch_with_header,
-<<<<<<< HEAD
-            dispatch_with_header_expect_error, setup, setup_with_api_key,
-=======
             dispatch_with_header_expect_error, setup, setup_with_api_key, BASE_TEST_BLOCK_HEIGHT,
->>>>>>> 58ba31c4
         },
         test_utils::{
             add_block_to_ledger_db, add_block_with_tx_proposal, manually_sync_account,
@@ -3776,8 +3772,6 @@
 
         dispatch_with_header_expect_error(&client, body, header, &logger, Status::Unauthorized);
     }
-<<<<<<< HEAD
-=======
 
     #[test_with_logger]
     fn test_e2e_view_only_account_crud(logger: Logger) {
@@ -4520,5 +4514,4 @@
             ((100 * MOB) - ((40 * MOB) + &Mob::MINIMUM_FEE)).to_string()
         );
     }
->>>>>>> 58ba31c4
 }