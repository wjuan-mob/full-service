// Copyright (c) 2020-2021 MobileCoin Inc.

//! DB impl for the Account model.

use crate::{
    db::{
        assigned_subaddress::AssignedSubaddressModel,
        models::{Account, AssignedSubaddress, NewAccount, TransactionLog, Txo},
        transaction_log::TransactionLogModel,
        txo::TxoModel,
        WalletDbError,
    },
    util::constants::{
        DEFAULT_CHANGE_SUBADDRESS_INDEX, DEFAULT_FIRST_BLOCK_INDEX, DEFAULT_NEXT_SUBADDRESS_INDEX,
        DEFAULT_SUBADDRESS_INDEX, MNEMONIC_KEY_DERIVATION_VERSION,
        ROOT_ENTROPY_KEY_DERIVATION_VERSION,
    },
};

use bip39::Mnemonic;
use diesel::{
    prelude::*,
    r2d2::{ConnectionManager, PooledConnection},
    RunQueryDsl,
};
use mc_account_keys::{AccountKey, RootEntropy, RootIdentity};
use mc_account_keys_slip10::Slip10Key;
use mc_crypto_digestible::{Digestible, MerlinTranscript};
use std::fmt;

#[derive(Debug, Clone, Eq, PartialEq, Hash)]
pub struct AccountID(pub String);

impl From<&AccountKey> for AccountID {
    fn from(src: &AccountKey) -> AccountID {
        let main_subaddress = src.subaddress(DEFAULT_SUBADDRESS_INDEX);
        let temp: [u8; 32] = main_subaddress.digest32::<MerlinTranscript>(b"account_data");
        Self(hex::encode(temp))
    }
}

impl fmt::Display for AccountID {
    fn fmt(&self, f: &mut fmt::Formatter) -> fmt::Result {
        write!(f, "{}", self.0)
    }
}

pub trait AccountModel {
    /// Create an account.
    ///
    /// Returns:
    /// * (account_id, main_subaddress_b58)
    #[allow(clippy::too_many_arguments)]
    fn create_from_mnemonic(
        mnemonic: &Mnemonic,
        first_block_index: Option<u64>,
        import_block_index: Option<u64>,
        next_subaddress_index: Option<u64>,
        name: &str,
        fog_report_url: String,
        fog_report_id: String,
        fog_authority_spki: String,
        conn: &PooledConnection<ConnectionManager<SqliteConnection>>,
    ) -> Result<(AccountID, String), WalletDbError>;

    /// Create an account.
    ///
    /// Returns:
    /// * (account_id, main_subaddress_b58)
    #[allow(clippy::too_many_arguments)]
    fn create_from_root_entropy(
        entropy: &RootEntropy,
        first_block_index: Option<u64>,
        import_block_index: Option<u64>,
        next_subaddress_index: Option<u64>,
        name: &str,
        fog_report_url: String,
        fog_report_id: String,
        fog_authority_spki: String,
        conn: &PooledConnection<ConnectionManager<SqliteConnection>>,
    ) -> Result<(AccountID, String), WalletDbError>;

    /// Create an account.
    ///
    /// Returns:
    /// * (account_id, main_subaddress_b58)
    #[allow(clippy::too_many_arguments)]
    fn create(
        entropy: &[u8],
        key_derivation_version: u8,
        account_key: &AccountKey,
        first_block_index: Option<u64>,
        import_block_index: Option<u64>,
        next_subaddress_index: Option<u64>,
        name: &str,
        fog_enabled: bool,
        conn: &PooledConnection<ConnectionManager<SqliteConnection>>,
    ) -> Result<(AccountID, String), WalletDbError>;

    /// Import account.
    #[allow(clippy::too_many_arguments)]
    fn import(
        mnemonic: &Mnemonic,
        name: Option<String>,
        import_block_index: u64,
        first_block_index: Option<u64>,
        next_subaddress_index: Option<u64>,
        fog_report_url: String,
        fog_report_id: String,
        fog_authority_spki: String,
        conn: &PooledConnection<ConnectionManager<SqliteConnection>>,
    ) -> Result<Account, WalletDbError>;

    /// Import account.
    #[allow(clippy::too_many_arguments)]
    fn import_legacy(
        entropy: &RootEntropy,
        name: Option<String>,
        import_block_index: u64,
        first_block_index: Option<u64>,
        next_subaddress_index: Option<u64>,
        fog_report_url: String,
        fog_report_id: String,
        fog_authority_spki: String,
        conn: &PooledConnection<ConnectionManager<SqliteConnection>>,
    ) -> Result<Account, WalletDbError>;

    /// List all accounts.
    ///
    /// Returns:
    /// * Vector of all Accounts in the DB
    fn list_all(
        conn: &PooledConnection<ConnectionManager<SqliteConnection>>,
    ) -> Result<Vec<Account>, WalletDbError>;

    /// Get a specific account.
    ///
    /// Returns:
    /// * Account
    fn get(
        account_id: &AccountID,
        conn: &PooledConnection<ConnectionManager<SqliteConnection>>,
    ) -> Result<Account, WalletDbError>;

    /// Get the accounts associated with the given Txo.
    fn get_by_txo_id(
        txo_id_hex: &str,
        conn: &PooledConnection<ConnectionManager<SqliteConnection>>,
    ) -> Result<Vec<Account>, WalletDbError>;

    /// Update an account.
    /// The only updatable field is the name. Any other desired update requires
    /// adding a new account, and deleting the existing if desired.
    fn update_name(
        &self,
        new_name: String,
        conn: &PooledConnection<ConnectionManager<SqliteConnection>>,
    ) -> Result<(), WalletDbError>;

    /// Update the next block index this account will need to sync.
    fn update_next_block_index(
        &self,
        next_block_index: u64,
        conn: &PooledConnection<ConnectionManager<SqliteConnection>>,
    ) -> Result<(), WalletDbError>;

    /// Delete an account.
    fn delete(
        self,
        conn: &PooledConnection<ConnectionManager<SqliteConnection>>,
    ) -> Result<(), WalletDbError>;
}

impl AccountModel for Account {
    fn create_from_mnemonic(
        mnemonic: &Mnemonic,
        first_block_index: Option<u64>,
        import_block_index: Option<u64>,
        next_subaddress_index: Option<u64>,
        name: &str,
        fog_report_url: String,
        fog_report_id: String,
        fog_authority_spki: String,
        conn: &PooledConnection<ConnectionManager<SqliteConnection>>,
    ) -> Result<(AccountID, String), WalletDbError> {
        let fog_enabled = !fog_report_url.is_empty();

        let account_key = Slip10Key::from(mnemonic.clone()).try_into_account_key(
            &fog_report_url,
            &fog_report_id,
            &base64::decode(fog_authority_spki)?,
        )?;

        Account::create(
            mnemonic.entropy(),
            MNEMONIC_KEY_DERIVATION_VERSION,
            &account_key,
            first_block_index,
            import_block_index,
            next_subaddress_index,
            name,
            fog_enabled,
            conn,
        )
    }

    fn create_from_root_entropy(
        entropy: &RootEntropy,
        first_block_index: Option<u64>,
        import_block_index: Option<u64>,
        next_subaddress_index: Option<u64>,
        name: &str,
        fog_report_url: String,
        fog_report_id: String,
        fog_authority_spki: String,
        conn: &PooledConnection<ConnectionManager<SqliteConnection>>,
    ) -> Result<(AccountID, String), WalletDbError> {
        let fog_enabled = !fog_report_url.is_empty();

        let root_id = RootIdentity {
            root_entropy: entropy.clone(),
            fog_report_url,
            fog_report_id,
            fog_authority_spki: base64::decode(fog_authority_spki).expect("invalid spki"),
        };
        let account_key = AccountKey::from(&root_id);

        Account::create(
            &entropy.bytes,
            ROOT_ENTROPY_KEY_DERIVATION_VERSION,
            &account_key,
            first_block_index,
            import_block_index,
            next_subaddress_index,
            name,
            fog_enabled,
            conn,
        )
    }

    fn create(
        entropy: &[u8],
        key_derivation_version: u8,
        account_key: &AccountKey,
        first_block_index: Option<u64>,
        import_block_index: Option<u64>,
        next_subaddress_index: Option<u64>,
        name: &str,
        fog_enabled: bool,
        conn: &PooledConnection<ConnectionManager<SqliteConnection>>,
    ) -> Result<(AccountID, String), WalletDbError> {
        use crate::db::schema::accounts;

        let account_id = AccountID::from(account_key);

        let first_block_index = first_block_index.unwrap_or(DEFAULT_FIRST_BLOCK_INDEX);
        let next_block_index = first_block_index;

        let change_subaddress_index = if fog_enabled {
            DEFAULT_SUBADDRESS_INDEX as i64
        } else {
            DEFAULT_CHANGE_SUBADDRESS_INDEX as i64
        };

        let next_subaddress_index = if fog_enabled {
            1
        } else {
            next_subaddress_index.unwrap_or(DEFAULT_NEXT_SUBADDRESS_INDEX) as i64
        };

        let change_subaddress_index = if fog_enabled {
            DEFAULT_SUBADDRESS_INDEX as i64
        } else {
            DEFAULT_CHANGE_SUBADDRESS_INDEX as i64
        };

        let next_subaddress_index = if fog_enabled {
            1
        } else {
            next_subaddress_index.unwrap_or(DEFAULT_NEXT_SUBADDRESS_INDEX) as i64
        };

        let new_account = NewAccount {
            account_id_hex: &account_id.to_string(),
            account_key: &mc_util_serial::encode(account_key), /* FIXME: WS-6 - add
                                                                * encryption */
            entropy,
            key_derivation_version: key_derivation_version as i32,
            main_subaddress_index: DEFAULT_SUBADDRESS_INDEX as i64,
            change_subaddress_index,
            next_subaddress_index,
<<<<<<< HEAD
            first_block_index: fb as i64,
            next_block_index: fb as i64,
=======
            first_block_index: first_block_index as i64,
            next_block_index: next_block_index as i64,
>>>>>>> 58ba31c4
            import_block_index: import_block_index.map(|i| i as i64),
            name,
            fog_enabled,
        };

        diesel::insert_into(accounts::table)
            .values(&new_account)
            .execute(conn)?;

        let main_subaddress_b58 = AssignedSubaddress::create(
            account_key,
            None, /* FIXME: WS-8 - Address Book Entry if details provided, or None
                   * always for main? */
            DEFAULT_SUBADDRESS_INDEX,
            "Main",
            conn,
        )?;
        if !fog_enabled {
            AssignedSubaddress::create(
                account_key,
                None, /* FIXME: WS-8 - Address Book Entry if details provided, or None
                       * always for main? */
                DEFAULT_CHANGE_SUBADDRESS_INDEX,
                "Change",
                conn,
            )?;

            for subaddress_index in 2..next_subaddress_index {
                AssignedSubaddress::create(account_key, None, subaddress_index as u64, "", conn)?;
            }
        }

        Ok((account_id, main_subaddress_b58))
    }

    fn import(
        mnemonic: &Mnemonic,
        name: Option<String>,
        import_block_index: u64,
        first_block_index: Option<u64>,
        next_subaddress_index: Option<u64>,
        fog_report_url: String,
        fog_report_id: String,
        fog_authority_spki: String,
        conn: &PooledConnection<ConnectionManager<SqliteConnection>>,
    ) -> Result<Account, WalletDbError> {
        let (account_id, _public_address_b58) = Account::create_from_mnemonic(
            mnemonic,
            first_block_index,
            Some(import_block_index),
            next_subaddress_index,
            &name.unwrap_or_else(|| "".to_string()),
            fog_report_url,
            fog_report_id,
            fog_authority_spki,
            conn,
        )?;
        Account::get(&account_id, conn)
    }

    fn import_legacy(
        root_entropy: &RootEntropy,
        name: Option<String>,
        import_block_index: u64,
        first_block_index: Option<u64>,
        next_subaddress_index: Option<u64>,
        fog_report_url: String,
        fog_report_id: String,
        fog_authority_spki: String,
        conn: &PooledConnection<ConnectionManager<SqliteConnection>>,
    ) -> Result<Account, WalletDbError> {
        let (account_id, _public_address_b58) = Account::create_from_root_entropy(
            root_entropy,
            first_block_index,
            Some(import_block_index),
            next_subaddress_index,
            &name.unwrap_or_else(|| "".to_string()),
            fog_report_url,
            fog_report_id,
            fog_authority_spki,
            conn,
        )?;
        Account::get(&account_id, conn)
    }

    fn list_all(
        conn: &PooledConnection<ConnectionManager<SqliteConnection>>,
    ) -> Result<Vec<Account>, WalletDbError> {
        use crate::db::schema::accounts;

        Ok(accounts::table
            .select(accounts::all_columns)
            .load::<Account>(conn)?)
    }

    fn get(
        account_id: &AccountID,
        conn: &PooledConnection<ConnectionManager<SqliteConnection>>,
    ) -> Result<Account, WalletDbError> {
        use crate::db::schema::accounts::dsl::{account_id_hex as dsl_account_id_hex, accounts};

        match accounts
            .filter(dsl_account_id_hex.eq(account_id.to_string()))
            .get_result::<Account>(conn)
        {
            Ok(a) => Ok(a),
            // Match on NotFound to get a more informative NotFound Error
            Err(diesel::result::Error::NotFound) => {
                Err(WalletDbError::AccountNotFound(account_id.to_string()))
            }
            Err(e) => Err(e.into()),
        }
    }

    fn get_by_txo_id(
        txo_id_hex: &str,
        conn: &PooledConnection<ConnectionManager<SqliteConnection>>,
    ) -> Result<Vec<Account>, WalletDbError> {
        let txo = Txo::get(txo_id_hex, conn)?;

        let mut accounts: Vec<Account> = Vec::<Account>::new();

        if let Some(received_account_id_hex) = txo.received_account_id_hex {
            let account = Account::get(&AccountID(received_account_id_hex), conn)?;
            accounts.push(account);
        }

        if let Some(minted_account_id_hex) = txo.minted_account_id_hex {
            let account = Account::get(&AccountID(minted_account_id_hex), conn)?;
            accounts.push(account);
        }

        Ok(accounts)
    }

    fn update_name(
        &self,
        new_name: String,
        conn: &PooledConnection<ConnectionManager<SqliteConnection>>,
    ) -> Result<(), WalletDbError> {
        use crate::db::schema::accounts::dsl::{account_id_hex, accounts};

        diesel::update(accounts.filter(account_id_hex.eq(&self.account_id_hex)))
            .set(crate::db::schema::accounts::name.eq(new_name))
            .execute(conn)?;
        Ok(())
    }

    fn update_next_block_index(
        &self,
        next_block_index: u64,
        conn: &PooledConnection<ConnectionManager<SqliteConnection>>,
    ) -> Result<(), WalletDbError> {
        use crate::db::schema::accounts::dsl::{account_id_hex, accounts};
        diesel::update(accounts.filter(account_id_hex.eq(&self.account_id_hex)))
            .set(crate::db::schema::accounts::next_block_index.eq(next_block_index as i64))
            .execute(conn)?;
        Ok(())
    }

    fn delete(
        self,
        conn: &PooledConnection<ConnectionManager<SqliteConnection>>,
    ) -> Result<(), WalletDbError> {
        use crate::db::schema::accounts::dsl::{account_id_hex, accounts};

        // Delete transaction logs associated with this account
        TransactionLog::delete_all_for_account(&self.account_id_hex, conn)?;

        // Delete associated assigned subaddresses
        AssignedSubaddress::delete_all(&self.account_id_hex, conn)?;

        // Delete references to the account in the Txos table.
        Txo::scrub_account(&self.account_id_hex, conn)?;

        diesel::delete(accounts.filter(account_id_hex.eq(&self.account_id_hex))).execute(conn)?;

        // Delete Txos with no references.
        Txo::delete_unreferenced(conn)?;

        Ok(())
    }
}

#[cfg(test)]
mod tests {
    use super::*;
    use crate::test_utils::WalletDbTestContext;
    use mc_account_keys::RootIdentity;
    use mc_common::logger::{test_with_logger, Logger};
    use mc_util_from_random::FromRandom;
    use rand::{rngs::StdRng, SeedableRng};
    use std::{collections::HashSet, convert::TryFrom, iter::FromIterator};

    #[test_with_logger]
    fn test_account_crud(logger: Logger) {
        let mut rng: StdRng = SeedableRng::from_seed([20u8; 32]);

        let db_test_context = WalletDbTestContext::default();
        let wallet_db = db_test_context.get_db_instance(logger);

        let root_id = RootIdentity::from_random(&mut rng);
        let account_key = AccountKey::from(&root_id);
        let account_id_hex = {
            let conn = wallet_db.get_conn().unwrap();
            let (account_id_hex, _public_address_b58) = Account::create_from_root_entropy(
                &root_id.root_entropy,
                Some(0),
                None,
                None,
                "Alice's Main Account",
                "".to_string(),
                "".to_string(),
                "".to_string(),
                &conn,
            )
            .unwrap();
            account_id_hex
        };

        {
            let conn = wallet_db.get_conn().unwrap();
            let res = Account::list_all(&conn).unwrap();
            assert_eq!(res.len(), 1);
        }

        let acc = Account::get(&account_id_hex, &wallet_db.get_conn().unwrap()).unwrap();
        let expected_account = Account {
            id: 1,
            account_id_hex: account_id_hex.to_string(),
            account_key: mc_util_serial::encode(&account_key),
            entropy: root_id.root_entropy.bytes.to_vec(),
            key_derivation_version: 1,
            main_subaddress_index: 0,
            change_subaddress_index: 1,
            next_subaddress_index: 2,
            first_block_index: 0,
            next_block_index: 0,
            import_block_index: None,
            name: "Alice's Main Account".to_string(),
            fog_enabled: false,
        };
        assert_eq!(expected_account, acc);

        // Verify that the subaddress table entries were updated for main and change
        let subaddresses = AssignedSubaddress::list_all(
            &account_id_hex.to_string(),
            None,
            None,
            &wallet_db.get_conn().unwrap(),
        )
        .unwrap();
        assert_eq!(subaddresses.len(), 2);
        let subaddress_indices: HashSet<i64> =
            HashSet::from_iter(subaddresses.iter().map(|s| s.subaddress_index));
        assert!(subaddress_indices.get(&0).is_some());
        assert!(subaddress_indices.get(&1).is_some());

        // Verify that we can get the correct subaddress index from the spend public key
        let main_subaddress = account_key.subaddress(0);
        let (retrieved_index, retrieved_account_id_hex) =
            AssignedSubaddress::find_by_subaddress_spend_public_key(
                main_subaddress.spend_public_key(),
                &wallet_db.get_conn().unwrap(),
            )
            .unwrap();
        assert_eq!(retrieved_index, 0);
        assert_eq!(retrieved_account_id_hex, account_id_hex.to_string());

        // Add another account with no name, scanning from later
        let root_id_secondary = RootIdentity::from_random(&mut rng);
        let account_key_secondary = AccountKey::from(&root_id_secondary);
        let (account_id_hex_secondary, _public_address_b58_secondary) =
            Account::create_from_root_entropy(
                &root_id_secondary.root_entropy,
                Some(50),
                Some(50),
                None,
                "",
                "".to_string(),
                "".to_string(),
                "".to_string(),
                &wallet_db.get_conn().unwrap(),
            )
            .unwrap();
        let res = Account::list_all(&wallet_db.get_conn().unwrap()).unwrap();
        assert_eq!(res.len(), 2);

        let acc_secondary =
            Account::get(&account_id_hex_secondary, &wallet_db.get_conn().unwrap()).unwrap();
        let mut expected_account_secondary = Account {
            id: 2,
            account_id_hex: account_id_hex_secondary.to_string(),
            account_key: mc_util_serial::encode(&account_key_secondary),
            entropy: root_id_secondary.root_entropy.bytes.to_vec(),
            key_derivation_version: 1,
            main_subaddress_index: 0,
            change_subaddress_index: 1,
            next_subaddress_index: 2,
            first_block_index: 50,
            next_block_index: 50,
            import_block_index: Some(50),
            name: "".to_string(),
            fog_enabled: false,
        };
        assert_eq!(expected_account_secondary, acc_secondary);

        // Update the name for the secondary account
        acc_secondary
            .update_name(
                "Alice's Secondary Account".to_string(),
                &wallet_db.get_conn().unwrap(),
            )
            .unwrap();
        let acc_secondary2 =
            Account::get(&account_id_hex_secondary, &wallet_db.get_conn().unwrap()).unwrap();
        expected_account_secondary.name = "Alice's Secondary Account".to_string();
        assert_eq!(expected_account_secondary, acc_secondary2);

        // Delete the secondary account
        acc_secondary
            .delete(&wallet_db.get_conn().unwrap())
            .unwrap();

        let res = Account::list_all(&wallet_db.get_conn().unwrap()).unwrap();
        assert_eq!(res.len(), 1);

        // Attempt to get the deleted account
        let res = Account::get(&account_id_hex_secondary, &wallet_db.get_conn().unwrap());
        match res {
            Ok(_) => panic!("Should have deleted account"),
            Err(WalletDbError::AccountNotFound(s)) => {
                assert_eq!(s, account_id_hex_secondary.to_string())
            }
            Err(_) => panic!("Should error with NotFound but got {:?}", res),
        }
    }

    // Providing entropy should succeed and derive account key.
    #[test_with_logger]
    fn test_create_account_from_entropy(logger: Logger) {
        let mut rng: StdRng = SeedableRng::from_seed([20u8; 32]);

        let db_test_context = WalletDbTestContext::default();
        let wallet_db = db_test_context.get_db_instance(logger);

        // Test providing entropy.
        let root_id = RootIdentity::from_random(&mut rng);
        let account_key = AccountKey::from(&root_id);
        let account_id = {
            let conn = wallet_db.get_conn().unwrap();
            let (account_id_hex, _public_address_b58) = Account::create_from_root_entropy(
                &root_id.root_entropy,
                Some(0),
                None,
                None,
                "Alice's Main Account",
                "".to_string(),
                "".to_string(),
                "".to_string(),
                &conn,
            )
            .unwrap();
            account_id_hex
        };
        let account = Account::get(&account_id, &wallet_db.get_conn().unwrap()).unwrap();
        let decoded_entropy = RootEntropy::try_from(account.entropy.as_slice()).unwrap();
        assert_eq!(decoded_entropy, root_id.root_entropy);
        let decoded_account_key: AccountKey = mc_util_serial::decode(&account.account_key).unwrap();
        assert_eq!(decoded_account_key, account_key);
    }

    #[test_with_logger]
    fn test_create_fog_account(logger: Logger) {
        let mut rng: StdRng = SeedableRng::from_seed([20u8; 32]);

        let db_test_context = WalletDbTestContext::default();
        let wallet_db = db_test_context.get_db_instance(logger);

        let root_id = RootIdentity::from_random(&mut rng);
        let account_id_hex = {
            let conn = wallet_db.get_conn().unwrap();
            let (account_id_hex, _public_address_b58) = Account::create_from_root_entropy(
                &root_id.root_entropy,
                Some(0),
                None,
                None,
                "Alice's FOG Account",
                "fog//some.fog.url".to_string(),
                "".to_string(),
                "DefinitelyARealFOGAuthoritySPKI".to_string(),
                &conn,
            )
            .unwrap();
            account_id_hex
        };

        {
            let conn = wallet_db.get_conn().unwrap();
            let res = Account::list_all(&conn).unwrap();
            assert_eq!(res.len(), 1);
        }

        let acc = Account::get(&account_id_hex, &wallet_db.get_conn().unwrap()).unwrap();
        let expected_account = Account {
            id: 1,
            account_id_hex: account_id_hex.to_string(),
            account_key: [
                10, 34, 10, 32, 129, 223, 141, 215, 200, 104, 120, 117, 123, 154, 151, 210, 253,
                23, 148, 151, 2, 18, 182, 100, 83, 138, 144, 99, 225, 74, 214, 14, 175, 68, 167, 4,
                18, 34, 10, 32, 24, 98, 18, 92, 9, 50, 142, 184, 114, 99, 34, 125, 211, 54, 146,
                33, 98, 71, 179, 56, 136, 67, 98, 97, 230, 228, 31, 194, 119, 169, 189, 8, 26, 17,
                102, 111, 103, 47, 47, 115, 111, 109, 101, 46, 102, 111, 103, 46, 117, 114, 108,
                42, 23, 13, 231, 226, 158, 43, 94, 151, 32, 17, 121, 169, 69, 56, 96, 46, 182, 26,
                43, 138, 220, 146, 60, 162,
            ]
            .to_vec(),
            entropy: root_id.root_entropy.bytes.to_vec(),
            key_derivation_version: 1,
            main_subaddress_index: 0,
            change_subaddress_index: 0,
            next_subaddress_index: 1,
            first_block_index: 0,
            next_block_index: 0,
            import_block_index: None,
            name: "Alice's FOG Account".to_string(),
            fog_enabled: true,
        };
        assert_eq!(expected_account, acc);
    }
}<|MERGE_RESOLUTION|>--- conflicted
+++ resolved
@@ -268,18 +268,6 @@
             next_subaddress_index.unwrap_or(DEFAULT_NEXT_SUBADDRESS_INDEX) as i64
         };
 
-        let change_subaddress_index = if fog_enabled {
-            DEFAULT_SUBADDRESS_INDEX as i64
-        } else {
-            DEFAULT_CHANGE_SUBADDRESS_INDEX as i64
-        };
-
-        let next_subaddress_index = if fog_enabled {
-            1
-        } else {
-            next_subaddress_index.unwrap_or(DEFAULT_NEXT_SUBADDRESS_INDEX) as i64
-        };
-
         let new_account = NewAccount {
             account_id_hex: &account_id.to_string(),
             account_key: &mc_util_serial::encode(account_key), /* FIXME: WS-6 - add
@@ -289,13 +277,8 @@
             main_subaddress_index: DEFAULT_SUBADDRESS_INDEX as i64,
             change_subaddress_index,
             next_subaddress_index,
-<<<<<<< HEAD
-            first_block_index: fb as i64,
-            next_block_index: fb as i64,
-=======
             first_block_index: first_block_index as i64,
             next_block_index: next_block_index as i64,
->>>>>>> 58ba31c4
             import_block_index: import_block_index.map(|i| i as i64),
             name,
             fog_enabled,
